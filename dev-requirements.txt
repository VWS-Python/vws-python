--- conflicted
+++ resolved
@@ -8,14 +8,7 @@
 flake8-quotes==1.0.0  # Require single quotes
 flake8==3.7.5  # Lint
 isort==4.3.4  # Lint imports
-<<<<<<< HEAD
-mypy==0.670  # Type checking
-mypy-mypyc==0.660  # Type checking
-=======
-mypy==0.660  # Type checking
 mypy-mypyc==0.670  # Type checking
->>>>>>> ed90e9f0
-pip_check_reqs==2.0.3
 pydocstyle==3.0.0  # Lint docstrings
 pyenchant==2.0.0  # Bindings for a spellchecking sytem
 pygithub==1.43.5
