--- conflicted
+++ resolved
@@ -16,13 +16,8 @@
 Pygments==2.3.1
 pylint==2.2.2  # Lint
 pyroma==2.4  # Packaging best practices checker
-<<<<<<< HEAD
-pytest-cov==2.6.0  # Measure code coverage
+pytest-cov==2.6.1  # Measure code coverage
 pytest==4.1.0  # Test runners
-=======
-pytest-cov==2.6.1  # Measure code coverage
-pytest==4.0.2  # Test runners
->>>>>>> 79bc976b
 PyYAML==3.13
 Sphinx==1.8.3
 sphinx-autodoc-typehints==1.6.0
