--- conflicted
+++ resolved
@@ -17,13 +17,8 @@
 Pygments==2.4.2
 pylint==2.4.2  # Lint
 pyroma==2.5  # Packaging best practices checker
-<<<<<<< HEAD
 pytest-cov==2.8.1  # Measure code coverage
-pytest==5.2.0  # Test runners
-=======
-pytest-cov==2.7.1  # Measure code coverage
 pytest==5.2.1  # Test runners
->>>>>>> f51bd12e
 PyYAML==5.1.2
 Sphinx==2.2.0
 sphinx-autodoc-typehints==1.8.0
