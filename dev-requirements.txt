# We use dev-requirements.txt instead of just declaring the requirements in
# the setup function because Read The Docs needs a requirements file.
black==20.8b1
PyYAML==5.3.1
Pygments==2.7.1
Sphinx-Substitution-Extensions==2020.9.30.0
Sphinx==3.2.1
VWS-Python-Mock==2020.10.3.0
VWS-Test-Fixtures==2020.9.25.1
autoflake==1.4
check-manifest==0.44
doc8==0.8.1
dodgy==0.2.1  # Look for uploaded secrets
flake8-commas==2.0.0  # Require silicon valley commas
flake8-quotes==3.2.0  # Require single quotes
flake8==3.8.4  # Lint
freezegun==1.0.0
<<<<<<< HEAD
isort==5.6.1  # Lint imports
mypy==0.790  # Type checking
=======
isort==5.6.3  # Lint imports
mypy==0.782  # Type checking
>>>>>>> d4066283
pip_check_reqs==2.1.1
pydocstyle==5.1.1  # Lint docstrings
pyenchant==3.1.1  # Bindings for a spellchecking sytem
pygithub==1.53
pylint==2.6.0  # Lint
pyroma==2.6  # Packaging best practices checker
pytest-cov==2.10.1  # Measure code coverage
pytest==6.1.1  # Test runners
sphinx-autodoc-typehints==1.11.0
sphinxcontrib-spelling==5.4.0
twine==3.2.0
versioneer==0.18
vulture==2.1<|MERGE_RESOLUTION|>--- conflicted
+++ resolved
@@ -15,13 +15,7 @@
 flake8-quotes==3.2.0  # Require single quotes
 flake8==3.8.4  # Lint
 freezegun==1.0.0
-<<<<<<< HEAD
-isort==5.6.1  # Lint imports
 mypy==0.790  # Type checking
-=======
-isort==5.6.3  # Lint imports
-mypy==0.782  # Type checking
->>>>>>> d4066283
 pip_check_reqs==2.1.1
 pydocstyle==5.1.1  # Lint docstrings
 pyenchant==3.1.1  # Bindings for a spellchecking sytem
