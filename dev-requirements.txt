--- conflicted
+++ resolved
@@ -3,13 +3,8 @@
 codecov==2.0.15 # Upload coverage data
 dodgy==0.1.9  # Look for uploaded secrets
 flake8==3.5.0  # Lint
-<<<<<<< HEAD
-flake8-quotes==0.13.0  # Require single quotes
+flake8-quotes==0.14.0  # Require single quotes
 freezegun==0.3.10  # Freeze time in tests
-=======
-flake8-quotes==0.14.0  # Require single quotes
-freezegun==0.3.9  # Freeze time in tests
->>>>>>> 831164a3
 hypothesis==3.45.0  # Generate test cases
 isort==4.3.4  # Lint imports
 mypy==0.560  # Type checking
