autoflake==1.2
check-manifest==0.37
codecov==2.0.15 # Upload coverage data
doc8==0.8.0
dodgy==0.1.9  # Look for uploaded secrets
dulwich==0.19.9
flake8-commas==2.0.0  # Require silicon valley commas
flake8-quotes==1.0.0  # Require single quotes
flake8==3.6.0  # Lint
isort==4.3.4  # Lint imports
mypy==0.641  # Type checking
pip_check_reqs==2.0.3
pydocstyle==3.0.0  # Lint docstrings
pyenchant==2.0.0  # Bindings for a spellchecking sytem
pygithub==1.43.3
<<<<<<< HEAD
Pygments==2.3.0
pylint==2.1.1  # Lint
=======
Pygments==2.2.0
pylint==2.2.2  # Lint
>>>>>>> 10e38c43
pyroma==2.4  # Packaging best practices checker
pytest-cov==2.6.0  # Measure code coverage
pytest==4.0.1  # Test runners
PyYAML==3.13
Sphinx==1.8.2
sphinx-autodoc-typehints==1.5.1
sphinxcontrib-spelling==4.2.0
twine==1.12.1
versioneer==0.18
vulture==1.0
VWS-Python-Mock==2018.11.25.0
yapf==0.24.0  # Automatic formatting for Python<|MERGE_RESOLUTION|>--- conflicted
+++ resolved
@@ -13,13 +13,8 @@
 pydocstyle==3.0.0  # Lint docstrings
 pyenchant==2.0.0  # Bindings for a spellchecking sytem
 pygithub==1.43.3
-<<<<<<< HEAD
 Pygments==2.3.0
-pylint==2.1.1  # Lint
-=======
-Pygments==2.2.0
 pylint==2.2.2  # Lint
->>>>>>> 10e38c43
 pyroma==2.4  # Packaging best practices checker
 pytest-cov==2.6.0  # Measure code coverage
 pytest==4.0.1  # Test runners
