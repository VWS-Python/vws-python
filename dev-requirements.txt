--- conflicted
+++ resolved
@@ -17,13 +17,8 @@
 pylint==2.3.1  # Lint
 pyroma==2.4  # Packaging best practices checker
 pytest-cov==2.6.1  # Measure code coverage
-<<<<<<< HEAD
 pytest==4.3.1  # Test runners
-PyYAML==3.13
-=======
-pytest==4.3.0  # Test runners
 PyYAML==5.1
->>>>>>> 28b4f529
 Sphinx==1.8.5
 sphinx-autodoc-typehints==1.6.0
 sphinxcontrib-spelling==4.2.0
