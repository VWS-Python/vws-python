autoflake==1.1
check-manifest==0.36
codecov==2.0.15 # Upload coverage data
dodgy==0.1.9  # Look for uploaded secrets
flake8==3.5.0  # Lint
flake8-quotes==0.13.0  # Require single quotes
freezegun==0.3.9  # Freeze time in tests
<<<<<<< HEAD
hypothesis==3.44.26  # Generate test cases
isort==4.3.4  # Lint imports
=======
hypothesis==3.45.0  # Generate test cases
isort==4.3.3  # Lint imports
>>>>>>> 2bb9534d
mypy==0.560  # Type checking
pip_check_reqs==2.0.1
pydocstyle==2.1.1  # Lint docstrings
pyenchant==2.0.0  # Bindings for a spellchecking sytem
pylint==1.8.2  # Lint
pyroma==2.3  # Packaging best practices checker
pytest-cov==2.5.1  # Measure code coverage
pytest-envfiles==0.1.0  # Use files for environment variables for tests
pytest==3.4.0  # Test runners
timeout-decorator==0.4.0  # Decorate functions to time out.
vulture==0.26
yapf==0.20.2  # Automatic formatting for Python<|MERGE_RESOLUTION|>--- conflicted
+++ resolved
@@ -5,13 +5,8 @@
 flake8==3.5.0  # Lint
 flake8-quotes==0.13.0  # Require single quotes
 freezegun==0.3.9  # Freeze time in tests
-<<<<<<< HEAD
-hypothesis==3.44.26  # Generate test cases
+hypothesis==3.45.0  # Generate test cases
 isort==4.3.4  # Lint imports
-=======
-hypothesis==3.45.0  # Generate test cases
-isort==4.3.3  # Lint imports
->>>>>>> 2bb9534d
 mypy==0.560  # Type checking
 pip_check_reqs==2.0.1
 pydocstyle==2.1.1  # Lint docstrings
