--- conflicted
+++ resolved
@@ -39,10 +39,6 @@
 # See the docstring in versioneer.py for instructions. Note that you must
 # re-run 'versioneer.py setup' after changing this section, and commit the
 # resulting files.
-<<<<<<< HEAD
-
-=======
->>>>>>> 2ede57f0
 [versioneer]
 VCS = git
 style = pep440
@@ -51,13 +47,12 @@
 tag_prefix =
 parentdir_prefix = vws
 
-<<<<<<< HEAD
 [bdist_wheel]
 universal = 1
 
 [metadata]
 license_file = LICENSE
-=======
+
 [doc8]
 max-line-length = 2000
 ignore-path = ./src/*.egg-info/SOURCES.txt,./docs/build/spelling/output.txt
@@ -65,7 +60,6 @@
 [tool:pytest]
 xfail_strict=true
 log_cli=true
->>>>>>> 2ede57f0
 
 [mypy]
 check_untyped_defs = True
@@ -82,7 +76,6 @@
 warn_redundant_casts = True
 warn_return_any = True
 warn_unused_configs = True
-<<<<<<< HEAD
 warn_unused_ignores = True
 
 [mypy-vws/_version]
@@ -105,7 +98,4 @@
 # 	- D407
 # No blank line is needed after the last section
 ignore = D200,D202,D203,D205,D212,D400,D406,D407,D413
-match = match='(?!_vendor).*\.py'
-=======
-warn_unused_ignores = True
->>>>>>> 2ede57f0
+match = match='(?!_vendor).*\.py'