"""
Configuration, plugins and fixtures for `pytest`.
"""

from typing import Iterator

import pytest
from mock_vws import MockVWS
from mock_vws.database import VuforiaDatabase

from vws import VWS, CloudRecoService

pytest_plugins = [  # pylint: disable=invalid-name
    'tests.fixtures.images',
]


@pytest.fixture()
<<<<<<< HEAD
def _mock_database() -> Iterator[VuforiaDatabase]:
    with MockVWS() as mock:
        database = VuforiaDatabase()
        mock.add_database(database=database)
        yield database


@pytest.fixture()
def client(_mock_database: VuforiaDatabase) -> Iterator[VWS]:
    """
    # TODO rename this fixture

    Yield a VWS client which connects to a mock.
    """
    vws_client = VWS(
        server_access_key=_mock_database.server_access_key,
        server_secret_key=_mock_database.server_secret_key,
    )

    yield vws_client


@pytest.fixture()
def cloud_reco_client(_mock_database: VuforiaDatabase) -> Iterator[VWS]:
    """
    TODO Docstring
    """
    client = CloudRecoService(
        client_access_key=_mock_database.client_access_key,
        client_secret_key=_mock_database.client_secret_key,
    )

    yield client
=======
def vws_client() -> Iterator[VWS]:
    """
    Yield a VWS client which connects to a mock.
    """
    with MockVWS() as mock:
        database = VuforiaDatabase()
        mock.add_database(database=database)
        yield VWS(
            server_access_key=database.server_access_key,
            server_secret_key=database.server_secret_key,
        )
>>>>>>> 4ead3ad3
<|MERGE_RESOLUTION|>--- conflicted
+++ resolved
@@ -16,7 +16,6 @@
 
 
 @pytest.fixture()
-<<<<<<< HEAD
 def _mock_database() -> Iterator[VuforiaDatabase]:
     with MockVWS() as mock:
         database = VuforiaDatabase()
@@ -25,10 +24,8 @@
 
 
 @pytest.fixture()
-def client(_mock_database: VuforiaDatabase) -> Iterator[VWS]:
+def vws_client(_mock_database: VuforiaDatabase) -> Iterator[VWS]:
     """
-    # TODO rename this fixture
-
     Yield a VWS client which connects to a mock.
     """
     vws_client = VWS(
@@ -49,17 +46,4 @@
         client_secret_key=_mock_database.client_secret_key,
     )
 
-    yield client
-=======
-def vws_client() -> Iterator[VWS]:
-    """
-    Yield a VWS client which connects to a mock.
-    """
-    with MockVWS() as mock:
-        database = VuforiaDatabase()
-        mock.add_database(database=database)
-        yield VWS(
-            server_access_key=database.server_access_key,
-            server_secret_key=database.server_secret_key,
-        )
->>>>>>> 4ead3ad3
+    yield client