"""
Tests for various exceptions.
"""

import io
import random

import pytest
from mock_vws import MockVWS
from mock_vws.database import VuforiaDatabase
from mock_vws.states import States
from PIL import Image
from requests import codes

<<<<<<< HEAD
from vws import CloudRecoService, VWS
=======
from vws import VWS, CloudRecoService
>>>>>>> d9a1cc7a
from vws.exceptions import (
    AuthenticationFailure,
    BadImage,
    Fail,
    ImageTooLarge,
    MetadataTooLarge,
    ProjectInactive,
    TargetNameExist,
    TargetStatusNotSuccess,
    TargetStatusProcessing,
    UnknownTarget,
)


def _make_image_file(
    file_format: str,
    color_space: str,
    width: int,
    height: int,
) -> io.BytesIO:
    """
    Return an image file in the given format and color space.

    The image file is filled with randomly colored pixels.

    Args:
        file_format: See
            http://pillow.readthedocs.io/en/3.1.x/handbook/image-file-formats.html
        color_space: One of "L", "RGB", or "CMYK".
        width: The width, in pixels of the image.
        height: The width, in pixels of the image.

    Returns:
        An image file in the given format and color space.
    """
    image_buffer = io.BytesIO()
    reds = random.choices(population=range(0, 255), k=width * height)
    greens = random.choices(population=range(0, 255), k=width * height)
    blues = random.choices(population=range(0, 255), k=width * height)
    pixels = list(zip(reds, greens, blues))
    image = Image.new(color_space, (width, height))
    image.putdata(pixels)
    image.save(image_buffer, file_format)
    image_buffer.seek(0)
    return image_buffer


def test_image_too_large(vws_client: VWS) -> None:
    """
    When giving an image which is too large, an ``ImageTooLarge`` exception is
    raised.
    """
    width = height = 890

    png_too_large = _make_image_file(
        file_format='PNG',
        color_space='RGB',
        width=width,
        height=height,
    )

    with pytest.raises(ImageTooLarge) as exc:
        vws_client.add_target(name='x', width=1, image=png_too_large)

    assert exc.value.response.status_code == codes.UNPROCESSABLE_ENTITY


def test_invalid_given_id(vws_client: VWS) -> None:
    """
    Giving an invalid ID to a helper which requires a target ID to be given
    causes an ``UnknownTarget`` exception to be raised.
    """
    with pytest.raises(UnknownTarget) as exc:
        vws_client.delete_target(target_id='x')
    assert exc.value.response.status_code == codes.NOT_FOUND


def test_request_quota_reached() -> None:
    """
    See https://github.com/adamtheturtle/vws-python/issues/822 for writing
    this test.
    """


def test_fail(high_quality_image: io.BytesIO) -> None:
    """
    A ``Fail`` exception is raised when the server access key does not exist.
    """
    with MockVWS():
        vws_client = VWS(
            server_access_key='a',
            server_secret_key='a',
        )

        with pytest.raises(Fail) as exc:
            vws_client.add_target(
                name='x',
                width=1,
                image=high_quality_image,
            )

        assert exc.value.response.status_code == codes.BAD_REQUEST


def test_bad_image(vws_client: VWS) -> None:
    """
    A ``BadImage`` exception is raised when a non-image is given.
    """
    not_an_image = io.BytesIO(b'Not an image')
    with pytest.raises(BadImage) as exc:
        vws_client.add_target(name='x', width=1, image=not_an_image)

    assert exc.value.response.status_code == codes.UNPROCESSABLE_ENTITY


def test_target_name_exist(
    vws_client: VWS,
    high_quality_image: io.BytesIO,
) -> None:
    """
    A ``TargetNameExist`` exception is raised after adding two targets with
    the same name.
    """
    vws_client.add_target(name='x', width=1, image=high_quality_image)
    with pytest.raises(TargetNameExist) as exc:
        vws_client.add_target(name='x', width=1, image=high_quality_image)

    assert exc.value.response.status_code == codes.FORBIDDEN


def test_project_inactive(
    vws_client: VWS,
    high_quality_image: io.BytesIO,
) -> None:
    """
    A ``ProjectInactive`` exception is raised if adding a target to an
    inactive database.
    """
    database = VuforiaDatabase(state=States.PROJECT_INACTIVE)
    with MockVWS() as mock:
        mock.add_database(database=database)
        vws_client = VWS(
            server_access_key=database.server_access_key,
            server_secret_key=database.server_secret_key,
        )

        with pytest.raises(ProjectInactive) as exc:
            vws_client.add_target(
                name='x',
                width=1,
                image=high_quality_image,
            )

    assert exc.value.response.status_code == codes.FORBIDDEN


def test_target_status_processing(
    vws_client: VWS,
    high_quality_image: io.BytesIO,
) -> None:
    """
    A ``TargetStatusProcessing`` exception is raised if trying to delete a
    target which is processing.
    """
    target_id = vws_client.add_target(
        name='x',
        width=1,
        image=high_quality_image,
    )

    with pytest.raises(TargetStatusProcessing) as exc:
        vws_client.delete_target(target_id=target_id)

    assert exc.value.response.status_code == codes.FORBIDDEN


def test_metadata_too_large(
    vws_client: VWS,
    high_quality_image: io.BytesIO,
) -> None:
    """
    A ``MetadataTooLarge`` exception is raised if the metadata given is too
    large.
    """
    with pytest.raises(MetadataTooLarge) as exc:
        vws_client.add_target(
            name='x',
            width=1,
            image=high_quality_image,
            application_metadata=b'a' * 1024 * 1024,
        )

    assert exc.value.response.status_code == codes.UNPROCESSABLE_ENTITY


def test_authentication_failure(high_quality_image: io.BytesIO) -> None:
    """
    An ``AuthenticationFailure`` exception is raised when the server access key
    exists but the server secret key is incorrect, or when a client key is
    incorrect.
    """
    database = VuforiaDatabase()
    with MockVWS() as mock:
        mock.add_database(database=database)
        vws_client = VWS(
            server_access_key=database.server_access_key,
            server_secret_key='a',
        )

        with pytest.raises(AuthenticationFailure) as exc:
            vws_client.add_target(
                name='x',
                width=1,
                image=high_quality_image,
            )

        assert exc.value.response.status_code == codes.UNAUTHORIZED

        cloud_reco_client = CloudRecoService(
            client_access_key=database.client_access_key,
            client_secret_key='a',
        )

        with pytest.raises(AuthenticationFailure) as exc:
            cloud_reco_client.query(image=high_quality_image)

        assert exc.value.response.status_code == codes.UNAUTHORIZED


def test_target_status_not_success(
    vws_client: VWS,
    high_quality_image: io.BytesIO,
) -> None:
    """
    A ``TargetStatusNotSuccess`` exception is raised when updating a target
    which has a status which is not "Success".
    """
    target_id = vws_client.add_target(
        name='x',
        width=1,
        image=high_quality_image,
    )

    with pytest.raises(TargetStatusNotSuccess) as exc:
        vws_client.update_target(target_id=target_id)

    assert exc.value.response.status_code == codes.FORBIDDEN<|MERGE_RESOLUTION|>--- conflicted
+++ resolved
@@ -12,11 +12,7 @@
 from PIL import Image
 from requests import codes
 
-<<<<<<< HEAD
 from vws import CloudRecoService, VWS
-=======
-from vws import VWS, CloudRecoService
->>>>>>> d9a1cc7a
 from vws.exceptions import (
     AuthenticationFailure,
     BadImage,
