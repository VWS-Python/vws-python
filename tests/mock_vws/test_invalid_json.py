"""
Tests for giving invalid JSON to endpoints.
"""

from datetime import datetime, timedelta
from urllib.parse import urlparse

import pytest
import requests
from freezegun import freeze_time
from requests import codes

from mock_vws._constants import ResultCodes
from tests.mock_vws.utils import (
    TargetAPIEndpoint,
    VuforiaDatabaseKeys,
    assert_json_separators,
    assert_valid_date_header,
    assert_valid_transaction_id,
    assert_vws_failure,
    authorization_header,
    rfc_1123_date,
)


@pytest.mark.usefixtures('verify_mock_vuforia')
class TestInvalidJSON:
    """
    Tests for giving invalid JSON to endpoints.
    """

    @pytest.mark.parametrize('date_skew_minutes', [0, 10])
    def test_invalid_json(
        self,
        vuforia_database_keys: VuforiaDatabaseKeys,
        endpoint: TargetAPIEndpoint,
        date_skew_minutes: int,
    ) -> None:
        """
        Giving invalid JSON to endpoints returns error responses.
        """
        date_is_skewed = not date_skew_minutes == 0
        # This is an undocumented difference between `/summary` and other
        # endpoints.
        is_summary_endpoint = endpoint.prepared_request.path_url == '/summary'
        content = b'a'
        time_to_freeze = datetime.now() + timedelta(minutes=date_skew_minutes)
        with freeze_time(time_to_freeze):
            date = rfc_1123_date()

        endpoint_headers = dict(endpoint.prepared_request.headers)
<<<<<<< HEAD
        content_type = endpoint_headers.get('Content-Type', '')
        assert isinstance(content_type, str)
        takes_json_data = content_type == 'application/json'
=======
        takes_data = bool(endpoint.auth_header_content_type)
>>>>>>> 7fd081d5
        endpoint_headers = dict(endpoint.prepared_request.headers)

        netloc = urlparse(endpoint.prepared_request.url).netloc
        if netloc == 'cloudreco.vuforia.com':
            access_key = vuforia_database_keys.client_access_key
            secret_key = vuforia_database_keys.client_secret_key
        else:
            access_key = vuforia_database_keys.server_access_key
            secret_key = vuforia_database_keys.server_secret_key

        authorization_string = authorization_header(
            access_key=access_key,
            secret_key=secret_key,
            method=str(endpoint.prepared_request.method),
            content=content,
            content_type=endpoint.auth_header_content_type,
            date=date,
            request_path=endpoint.prepared_request.path_url,
        )

        headers = {
            **endpoint_headers,
            'Authorization': authorization_string,
            'Date': date,
        }

        endpoint.prepared_request.prepare_body(  # type: ignore
            data=content,
            files=None,
        )

        endpoint.prepared_request.prepare_headers(  # type: ignore
            headers=headers,
        )
        endpoint.prepared_request.prepare_content_length(  # type: ignore
            body=content,
        )
        session = requests.Session()
        response = session.send(  # type: ignore
            request=endpoint.prepared_request,
        )

        if date_is_skewed and takes_json_data:
            # On the real implementation, we get `codes.FORBIDDEN` and
            # `REQUEST_TIME_TOO_SKEWED`.
            # See https://github.com/adamtheturtle/vws-python/issues/407 for
            # implementing this on them mock.
            return

        if not date_is_skewed and takes_json_data:
            assert_vws_failure(
                response=response,
                status_code=codes.BAD_REQUEST,
                result_code=ResultCodes.FAIL,
            )
            return

        if date_is_skewed and is_summary_endpoint:
            assert_vws_failure(
                response=response,
                status_code=codes.FORBIDDEN,
                result_code=ResultCodes.REQUEST_TIME_TOO_SKEWED,
            )
            return

        if not date_is_skewed and is_summary_endpoint:
            assert_vws_failure(
                response=response,
                status_code=codes.UNAUTHORIZED,
                result_code=ResultCodes.AUTHENTICATION_FAILURE,
            )
            return

        if netloc == 'cloudreco.vuforia.com':
            assert response.status_code == codes.UNAUTHORIZED
            assert_valid_transaction_id(response=response)
            assert_json_separators(response=response)
            assert response.json().keys() == {'transaction_id', 'result_code'}
            result_code = response.json()['result_code']
            assert result_code == ResultCodes.AUTHENTICATION_FAILURE.value
            response_header_keys = {
                'Connection',
                'Content-Length',
                'Content-Type',
                'Date',
                'Server',
                'WWW-Authenticate',
            }

            assert response.headers.keys() == response_header_keys
            assert response.headers['Connection'] == 'keep-alive'
            expected_content_type = 'application/json'
            assert response.headers['Content-Length'] == str(
                len(response.text)
            )
            assert response.headers['Content-Type'] == expected_content_type
            assert_valid_date_header(response=response)
            assert response.headers['Server'] == 'nginx'
            assert response.headers['WWW-Authenticate'] == 'VWS'
            return

        assert response.status_code == codes.BAD_REQUEST
        assert response.text == ''
        assert 'Content-Type' not in response.headers<|MERGE_RESOLUTION|>--- conflicted
+++ resolved
@@ -49,13 +49,7 @@
             date = rfc_1123_date()
 
         endpoint_headers = dict(endpoint.prepared_request.headers)
-<<<<<<< HEAD
-        content_type = endpoint_headers.get('Content-Type', '')
-        assert isinstance(content_type, str)
-        takes_json_data = content_type == 'application/json'
-=======
-        takes_data = bool(endpoint.auth_header_content_type)
->>>>>>> 7fd081d5
+        takes_json_data = endpoint.auth_header_content_type == 'application/json'
         endpoint_headers = dict(endpoint.prepared_request.headers)
 
         netloc = urlparse(endpoint.prepared_request.url).netloc
