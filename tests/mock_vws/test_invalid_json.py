"""
Tests for giving invalid JSON to endpoints.
"""

from datetime import datetime, timedelta

import pytest
import requests
from freezegun import freeze_time
from requests import codes

from common.constants import ResultCodes
from tests.mock_vws.utils import Endpoint, assert_vws_failure
from tests.utils import VuforiaServerCredentials
from vws._request_utils import authorization_header, rfc_1123_date


@pytest.mark.usefixtures('verify_mock_vuforia')
class TestInvalidJSON:
    """
    Tests for giving invalid JSON to endpoints.
    """

    def test_does_not_take_data(self,
                                vuforia_server_credentials:
                                VuforiaServerCredentials,
                                endpoint_no_data: Endpoint,
                                ) -> None:
        """
        Giving invalid JSON to endpoints which do not take any JSON data
        returns error responses.
        """
        endpoint = endpoint_no_data
        content = b'a'
        date = rfc_1123_date()
        assert not endpoint.content_type

        authorization_string = authorization_header(
            access_key=vuforia_server_credentials.access_key,
            secret_key=vuforia_server_credentials.secret_key,
            method=endpoint.method,
            content=content,
            content_type='',
            date=date,
            request_path=endpoint.example_path,
        )

        headers = {
            "Authorization": authorization_string,
            "Date": date,
        }

        response = requests.request(
            method=endpoint.method,
            url=endpoint.url,
            headers=headers,
            data=content,
        )

        # This is an undocumented difference between `/summary` and other
        # endpoints.
        if endpoint.example_path == '/summary':
            assert_vws_failure(
                response=response,
                status_code=codes.UNAUTHORIZED,
                result_code=ResultCodes.AUTHENTICATION_FAILURE,
            )

        else:
            assert response.status_code == codes.BAD_REQUEST
            assert response.text == ''
            assert 'Content-Type' not in response.headers

<<<<<<< HEAD
    def test_does_not_take_data_2(self,
                                  vuforia_server_credentials:
                                  VuforiaServerCredentials,
                                  endpoint_no_data: Endpoint,
                                  ) -> None:
        """
        XXX
        """
        endpoint = endpoint_no_data
        content = b'a'
        from freezegun import freeze_time
        from datetime import datetime, timedelta
=======
    def test_does_not_take_data_skewed_time(  # pylint: disable=invalid-name
        self,
        vuforia_server_credentials:
        VuforiaServerCredentials,
        endpoint_no_data: Endpoint,
    ) -> None:
        """
        Of the endpoints which do not take data, only `/summary` gives a
        `REQUEST_TIME_TOO_SKEWED` error if invalid JSON is given at with a
        skewed date.
        """
        endpoint = endpoint_no_data
        content = b'a'
        assert not endpoint.content_type
>>>>>>> f751121c

        with freeze_time(datetime.now() + timedelta(minutes=10)):
            date = rfc_1123_date()

        authorization_string = authorization_header(
            access_key=vuforia_server_credentials.access_key,
            secret_key=vuforia_server_credentials.secret_key,
            method=endpoint.method,
            content=content,
<<<<<<< HEAD
            content_type=endpoint.content_type or '',
=======
            content_type='',
>>>>>>> f751121c
            date=date,
            request_path=endpoint.example_path,
        )

        headers = {
            "Authorization": authorization_string,
            "Date": date,
        }
<<<<<<< HEAD
        if endpoint.content_type is not None:
            headers['Content-Type'] = endpoint.content_type
=======
>>>>>>> f751121c

        response = requests.request(
            method=endpoint.method,
            url=endpoint.url,
            headers=headers,
            data=content,
        )

        # This is an undocumented difference between `/summary` and other
        # endpoints.
        if endpoint.example_path == '/summary':
            assert_vws_failure(
                response=response,
                status_code=codes.FORBIDDEN,
                result_code=ResultCodes.REQUEST_TIME_TOO_SKEWED,
            )
        else:
            assert response.status_code == codes.BAD_REQUEST
            assert response.text == ''
            assert 'Content-Type' not in response.headers

    def test_takes_data(self,
                        vuforia_server_credentials:
                        VuforiaServerCredentials,
                        endpoint_which_takes_data: Endpoint,
                        ) -> None:
        """
        Giving invalid JSON to endpoints which do take JSON data returns error
        responses.
        """
        endpoint = endpoint_which_takes_data
        content = b'a'
        date = rfc_1123_date()

        authorization_string = authorization_header(
            access_key=vuforia_server_credentials.access_key,
            secret_key=vuforia_server_credentials.secret_key,
            method=endpoint.method,
            content=content,
            content_type=endpoint.content_type or '',
            date=date,
            request_path=endpoint.example_path,
        )

        headers = {
            "Authorization": authorization_string,
            "Date": date,
            'Content-Type': endpoint.content_type,
        }

        response = requests.request(
            method=endpoint.method,
            url=endpoint.url,
            headers=headers,
            data=content,
        )

        assert_vws_failure(
            response=response,
            status_code=codes.BAD_REQUEST,
            result_code=ResultCodes.FAIL,
        )<|MERGE_RESOLUTION|>--- conflicted
+++ resolved
@@ -71,20 +71,6 @@
             assert response.text == ''
             assert 'Content-Type' not in response.headers
 
-<<<<<<< HEAD
-    def test_does_not_take_data_2(self,
-                                  vuforia_server_credentials:
-                                  VuforiaServerCredentials,
-                                  endpoint_no_data: Endpoint,
-                                  ) -> None:
-        """
-        XXX
-        """
-        endpoint = endpoint_no_data
-        content = b'a'
-        from freezegun import freeze_time
-        from datetime import datetime, timedelta
-=======
     def test_does_not_take_data_skewed_time(  # pylint: disable=invalid-name
         self,
         vuforia_server_credentials:
@@ -99,7 +85,6 @@
         endpoint = endpoint_no_data
         content = b'a'
         assert not endpoint.content_type
->>>>>>> f751121c
 
         with freeze_time(datetime.now() + timedelta(minutes=10)):
             date = rfc_1123_date()
@@ -109,11 +94,7 @@
             secret_key=vuforia_server_credentials.secret_key,
             method=endpoint.method,
             content=content,
-<<<<<<< HEAD
-            content_type=endpoint.content_type or '',
-=======
             content_type='',
->>>>>>> f751121c
             date=date,
             request_path=endpoint.example_path,
         )
@@ -122,11 +103,6 @@
             "Authorization": authorization_string,
             "Date": date,
         }
-<<<<<<< HEAD
-        if endpoint.content_type is not None:
-            headers['Content-Type'] = endpoint.content_type
-=======
->>>>>>> f751121c
 
         response = requests.request(
             method=endpoint.method,
