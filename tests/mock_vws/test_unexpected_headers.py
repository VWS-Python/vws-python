"""
Tests for when endpoints are called with unexpected header data.
"""

import base64
import io
import json
import random
from datetime import datetime, timedelta
# This is used in a type hint which linters not pick up on.
from typing import Union  # noqa: F401 pylint: disable=unused-import

import pytest
import requests
from freezegun import freeze_time
from PIL import Image
from requests import codes
<<<<<<< HEAD
from requests.models import Response
from requests_mock import GET, POST
=======
>>>>>>> 6a5e37ae

from common.constants import ResultCodes
from tests.mock_vws.utils import (
    Endpoint,
    assert_vws_failure,
    is_valid_transaction_id,
)
from tests.utils import VuforiaServerCredentials
from vws._request_utils import authorization_header, rfc_1123_date


<<<<<<< HEAD
class Route:
    def __init__(self, path, method, content_type, content):
        self.path = path
        self.method = method
        self.content_type = content_type
        self.content = content


@pytest.fixture
def png_file() -> io.BytesIO:
    image_buffer = io.BytesIO()

    red = random.randint(0, 255)
    green = random.randint(0, 255)
    blue = random.randint(0, 255)

    width = 1
    height = 1

    image = Image.new('RGB', (width, height), color=(red, green, blue))
    image.save(image_buffer, 'PNG')
    image_buffer.seek(0)
    return image_buffer


@pytest.fixture
def add_target(png_file):
    image_data = png_file.read()
    image_data = base64.b64encode(image_data).decode('ascii')
    data = {
        'name': 'example_name',
        'width': 1,
        'image': image_data,

    }
    route = Route(
        path='/targets',
        method=POST,
        content_type='application/json',
        content=bytes(json.dumps(data), encoding='utf-8'),
    )
    return route


@pytest.fixture
def target_list():
    data = {}
    route = Route(
        path='/targets',
        method=GET,
        content_type=None,
        content=bytes(json.dumps(data), encoding='utf-8'),
    )
    return route


@pytest.fixture
def database_summary():
    data = {}
    route = Route(
        path='/summary',
        method=GET,
        content_type=None,
        content=bytes(json.dumps(data), encoding='utf-8'),
    )
    return route


@pytest.fixture(
    params=[
        'add_target',
        'target_list',
        'database_summary',
    ],
)
def route(request):
    return request.getfixturevalue(request.param)


def assert_vws_failure(response: Response,
                       status_code: int,
                       result_code: str) -> None:
    """
    Assert that a VWS failure response is as expected.

    Args:
        response: The response returned by a request to VWS.
        status_code: The expected status code of the response.
        result_code: The expected result code of the response.

    Raises:
        AssertionError: The response is not in the expected VWS error format
        for the given codes.
    """
    assert response.status_code == status_code
    assert response.json().keys() == {'transaction_id', 'result_code'}
    assert is_valid_transaction_id(response.json()['transaction_id'])
    assert response.json()['result_code'] == result_code


=======
>>>>>>> 6a5e37ae
@pytest.mark.usefixtures('verify_mock_vuforia')
class TestHeaders:
    """
    Tests for what happens when the headers are not as expected.
    """

<<<<<<< HEAD
    def test_empty(self, route) -> None:
=======
    def test_empty(self, endpoint: Endpoint) -> None:
>>>>>>> 6a5e37ae
        """
        When no headers are given, an `UNAUTHORIZED` response is returned.
i       """
        response = requests.request(
<<<<<<< HEAD
            method=route.method,
            url=urljoin('https://vws.vuforia.com/', route.path),
            headers={},
            data=route.content,
=======
            method=endpoint.method,
            url=endpoint.url,
            headers={},
            data=endpoint.content,
>>>>>>> 6a5e37ae
        )
        assert_vws_failure(
            response=response,
            status_code=codes.UNAUTHORIZED,
            result_code=ResultCodes.AUTHENTICATION_FAILURE,
        )


@pytest.mark.usefixtures('verify_mock_vuforia')
class TestAuthorizationHeader:
    """
    Tests for what happens when the `Authorization` header isn't as expected.
    """

<<<<<<< HEAD
    def test_missing(self, route) -> None:
=======
    def test_missing(self, endpoint: Endpoint) -> None:
>>>>>>> 6a5e37ae
        """
        An `UNAUTHORIZED` response is returned when no `Authorization` header
        is given.
        """
        headers = {
            "Date": rfc_1123_date(),
        }
        if endpoint.content_type is not None:
            headers['Content-Type'] = endpoint.content_type

        if route.content_type:
            headers['Content-Type'] = route.content_type

        response = requests.request(
<<<<<<< HEAD
            method=route.method,
            url=urljoin('https://vws.vuforia.com/', route.path),
            headers=headers,
            data=route.content,
=======
            method=endpoint.method,
            url=endpoint.url,
            headers=headers,
            data=endpoint.content,
>>>>>>> 6a5e37ae
        )

        assert_vws_failure(
            response=response,
            status_code=codes.UNAUTHORIZED,
            result_code=ResultCodes.AUTHENTICATION_FAILURE,
        )

<<<<<<< HEAD
    def test_incorrect(self, route) -> None:
=======
    def test_incorrect(self, endpoint: Endpoint) -> None:
>>>>>>> 6a5e37ae
        """
        If an incorrect `Authorization` header is given, a `BAD_REQUEST`
        response is given.
        """
        date = rfc_1123_date()
        signature_string = 'gibberish'

        headers = {
            "Authorization": signature_string,
            "Date": date,
        }
        if endpoint.content_type is not None:
            headers['Content-Type'] = endpoint.content_type

        if route.content_type:
            headers['Content-Type'] = route.content_type

        response = requests.request(
<<<<<<< HEAD
            method=route.method,
            url=urljoin('https://vws.vuforia.com/', route.path),
            headers=headers,
            data=route.content,
=======
            method=endpoint.method,
            url=endpoint.url,
            headers=headers,
            data=endpoint.content,
>>>>>>> 6a5e37ae
        )

        assert_vws_failure(
            response=response,
            status_code=codes.BAD_REQUEST,
            result_code=ResultCodes.FAIL,
        )


@pytest.mark.usefixtures('verify_mock_vuforia')
class TestDateHeader:
    """
    Tests for what happens when the `Date` header isn't as expected.
    """

    def test_no_date_header(self,
                            vuforia_server_credentials:
                            VuforiaServerCredentials,
<<<<<<< HEAD
                            route,
=======
                            endpoint: Endpoint,
>>>>>>> 6a5e37ae
                            ) -> None:
        """
        A `BAD_REQUEST` response is returned when no `Date` header is given.
        """
        signature_string = authorization_header(
            access_key=vuforia_server_credentials.access_key,
            secret_key=vuforia_server_credentials.secret_key,
<<<<<<< HEAD
            method=route.method,
            content=route.content,
            content_type=route.content_type,
            date='',
            request_path=route.path,
=======
            method=endpoint.method,
            content=endpoint.content,
            content_type=endpoint.content_type or '',
            date='',
            request_path=endpoint.example_path
>>>>>>> 6a5e37ae
        )

        headers = {
            "Authorization": signature_string,
        }  # type: Dict[str, Union[bytes, str]]
        if endpoint.content_type is not None:
            headers['Content-Type'] = endpoint.content_type

        if route.content_type:
            headers['Content-Type'] = route.content_type

        response = requests.request(
<<<<<<< HEAD
            method=route.method,
            url=urljoin('https://vws.vuforia.com', route.path),
            headers=headers,
            data=route.content,
=======
            method=endpoint.method,
            url=endpoint.url,
            headers=headers,
            data=endpoint.content,
>>>>>>> 6a5e37ae
        )

        assert_vws_failure(
            response=response,
            status_code=codes.BAD_REQUEST,
            result_code=ResultCodes.FAIL,
        )

    def test_incorrect_date_format(self,
                                   vuforia_server_credentials:
                                   VuforiaServerCredentials,
<<<<<<< HEAD
                                   route) -> None:
=======
                                   endpoint: Endpoint) -> None:
>>>>>>> 6a5e37ae
        """
        A `BAD_REQUEST` response is returned when the date given in the date
        header is not in the expected format (RFC 1123).
        """
        with freeze_time(datetime.now()):
            date_incorrect_format = datetime.now().strftime(
                "%a %b %d %H:%M:%S %Y")

        authorization_string = authorization_header(
            access_key=vuforia_server_credentials.access_key,
            secret_key=vuforia_server_credentials.secret_key,
<<<<<<< HEAD
            method=route.method,
            content=route.content,
            content_type=route.content_type,
            date=date_incorrect_format,
            request_path=route.path,
=======
            method=endpoint.method,
            content=endpoint.content,
            content_type=endpoint.content_type or '',
            date=date_incorrect_format,
            request_path=endpoint.example_path
>>>>>>> 6a5e37ae
        )

        headers = {
            "Authorization": authorization_string,
            "Date": date_incorrect_format,
        }
        if endpoint.content_type is not None:
            headers['Content-Type'] = endpoint.content_type

        if route.content_type:
            headers['Content-Type'] = route.content_type

        response = requests.request(
<<<<<<< HEAD
            method=route.method,
            url=urljoin('https://vws.vuforia.com/', route.path),
=======
            method=endpoint.method,
            url=endpoint.url,
>>>>>>> 6a5e37ae
            headers=headers,
            data=endpoint.content,
        )
        assert_vws_failure(
            response=response,
            status_code=codes.BAD_REQUEST,
            result_code=ResultCodes.FAIL,
        )

    @pytest.mark.parametrize('time_multiplier', [1, -1],
                             ids=(['After', 'Before']))
<<<<<<< HEAD
    @pytest.mark.parametrize(
        ['time_difference_from_now', 'expected_status', 'expected_result'],
        [
            (
                timedelta(minutes=4, seconds=50),
                codes.OK,
                ResultCodes.SUCCESS.value,
            ),
            (
                timedelta(minutes=5, seconds=10),
                codes.FORBIDDEN,
                ResultCodes.REQUEST_TIME_TOO_SKEWED.value,
            ),
        ],
        ids=(['Within Range', 'Out of Range']),
    )
    def test_date_skewed(self,
                         vuforia_server_credentials: VuforiaServerCredentials,
                         time_difference_from_now: timedelta,
                         expected_status: str,
                         expected_result: str,
                         time_multiplier: int,
                         route,
                         ) -> None:
=======
    def test_date_out_of_range(self,
                               vuforia_server_credentials:
                               VuforiaServerCredentials,
                               time_multiplier: int,
                               endpoint: Endpoint,
                               ) -> None:
>>>>>>> 6a5e37ae
        """
        If the date header is more than five minutes before or after the
        request is sent, a `FORBIDDEN` response is returned.

        Because there is a small delay in sending requests and Vuforia isn't
        consistent, some leeway is given.
        """
        time_difference_from_now = timedelta(minutes=5, seconds=10)
        time_difference_from_now *= time_multiplier
        with freeze_time(datetime.now() + time_difference_from_now):
            date = rfc_1123_date()

        authorization_string = authorization_header(
            access_key=vuforia_server_credentials.access_key,
            secret_key=vuforia_server_credentials.secret_key,
            method=endpoint.method,
            content=endpoint.content,
            content_type=endpoint.content_type or '',
            date=date,
            request_path=endpoint.example_path,
        )

        headers = {
            "Authorization": authorization_string,
            "Date": date,
        }
        if endpoint.content_type is not None:
            headers['Content-Type'] = endpoint.content_type

        response = requests.request(
            method=endpoint.method,
            url=endpoint.url,
            headers=headers,
            data=endpoint.content,
        )

        assert_vws_failure(
            response=response,
            status_code=codes.FORBIDDEN,
            result_code=ResultCodes.REQUEST_TIME_TOO_SKEWED,
        )

    @pytest.mark.parametrize('time_multiplier', [1, -1],
                             ids=(['After', 'Before']))
    def test_date_in_range(self,
                           vuforia_server_credentials:
                           VuforiaServerCredentials,
                           time_multiplier: int,
                           endpoint: Endpoint,
                           ) -> None:
        """
        If a date header is within five minutes before or after the request
        is sent, no error is returned.

        Because there is a small delay in sending requests and Vuforia isn't
        consistent, some leeway is given.
        """
        time_difference_from_now = timedelta(minutes=4, seconds=50)
        time_difference_from_now *= time_multiplier
        with freeze_time(datetime.now() + time_difference_from_now):
            date = rfc_1123_date()
        time_difference_from_now *= time_multiplier
        with freeze_time(datetime.now() + time_difference_from_now):
            date = rfc_1123_date()

        authorization_string = authorization_header(
            access_key=vuforia_server_credentials.access_key,
            secret_key=vuforia_server_credentials.secret_key,
<<<<<<< HEAD
            method=route.method,
            content=route.content,
            content_type=route.content_type,
            date=date,
            request_path=route.path,
=======
            method=endpoint.method,
            content=endpoint.content,
            content_type=endpoint.content_type or '',
            date=date,
            request_path=endpoint.example_path,
>>>>>>> 6a5e37ae
        )

        headers = {
            "Authorization": authorization_string,
            "Date": date,
        }
        if endpoint.content_type is not None:
            headers['Content-Type'] = endpoint.content_type

        if route.content_type:
            headers['Content-Type'] = route.content_type

        response = requests.request(
<<<<<<< HEAD
            method=route.method,
            url=urljoin('https://vws.vuforia.com/', route.path),
            headers=headers,
            data=route.content,
=======
            method=endpoint.method,
            url=endpoint.url,
            headers=headers,
            data=endpoint.content,
>>>>>>> 6a5e37ae
        )

        assert response.status_code == endpoint.successful_headers_status_code
        assert is_valid_transaction_id(response.json()['transaction_id'])
        expected_result_code = endpoint.successful_headers_result_code.value
        assert response.json()['result_code'] == expected_result_code<|MERGE_RESOLUTION|>--- conflicted
+++ resolved
@@ -15,11 +15,6 @@
 from freezegun import freeze_time
 from PIL import Image
 from requests import codes
-<<<<<<< HEAD
-from requests.models import Response
-from requests_mock import GET, POST
-=======
->>>>>>> 6a5e37ae
 
 from common.constants import ResultCodes
 from tests.mock_vws.utils import (
@@ -31,17 +26,7 @@
 from vws._request_utils import authorization_header, rfc_1123_date
 
 
-<<<<<<< HEAD
-class Route:
-    def __init__(self, path, method, content_type, content):
-        self.path = path
-        self.method = method
-        self.content_type = content_type
-        self.content = content
-
-
-@pytest.fixture
-def png_file() -> io.BytesIO:
+def add_target() -> bytes:
     image_buffer = io.BytesIO()
 
     red = random.randint(0, 255)
@@ -54,112 +39,33 @@
     image = Image.new('RGB', (width, height), color=(red, green, blue))
     image.save(image_buffer, 'PNG')
     image_buffer.seek(0)
-    return image_buffer
-
-
-@pytest.fixture
-def add_target(png_file):
-    image_data = png_file.read()
-    image_data = base64.b64encode(image_data).decode('ascii')
+    image_data = image_buffer.read()
+    image_data_encoded = base64.b64encode(image_data).decode('ascii')
     data = {
         'name': 'example_name',
         'width': 1,
-        'image': image_data,
+        'image': image_data_encoded,
 
     }
-    route = Route(
-        path='/targets',
-        method=POST,
-        content_type='application/json',
-        content=bytes(json.dumps(data), encoding='utf-8'),
-    )
-    return route
-
-
-@pytest.fixture
-def target_list():
-    data = {}
-    route = Route(
-        path='/targets',
-        method=GET,
-        content_type=None,
-        content=bytes(json.dumps(data), encoding='utf-8'),
-    )
-    return route
-
-
-@pytest.fixture
-def database_summary():
-    data = {}
-    route = Route(
-        path='/summary',
-        method=GET,
-        content_type=None,
-        content=bytes(json.dumps(data), encoding='utf-8'),
-    )
-    return route
-
-
-@pytest.fixture(
-    params=[
-        'add_target',
-        'target_list',
-        'database_summary',
-    ],
-)
-def route(request):
-    return request.getfixturevalue(request.param)
-
-
-def assert_vws_failure(response: Response,
-                       status_code: int,
-                       result_code: str) -> None:
-    """
-    Assert that a VWS failure response is as expected.
-
-    Args:
-        response: The response returned by a request to VWS.
-        status_code: The expected status code of the response.
-        result_code: The expected result code of the response.
-
-    Raises:
-        AssertionError: The response is not in the expected VWS error format
-        for the given codes.
-    """
-    assert response.status_code == status_code
-    assert response.json().keys() == {'transaction_id', 'result_code'}
-    assert is_valid_transaction_id(response.json()['transaction_id'])
-    assert response.json()['result_code'] == result_code
-
-
-=======
->>>>>>> 6a5e37ae
+    content = bytes(json.dumps(data), encoding='utf-8')
+    return content
+
+
 @pytest.mark.usefixtures('verify_mock_vuforia')
 class TestHeaders:
     """
     Tests for what happens when the headers are not as expected.
     """
 
-<<<<<<< HEAD
-    def test_empty(self, route) -> None:
-=======
     def test_empty(self, endpoint: Endpoint) -> None:
->>>>>>> 6a5e37ae
         """
         When no headers are given, an `UNAUTHORIZED` response is returned.
-i       """
-        response = requests.request(
-<<<<<<< HEAD
-            method=route.method,
-            url=urljoin('https://vws.vuforia.com/', route.path),
+        """
+        response = requests.request(
+            method=endpoint.method,
+            url=endpoint.url,
             headers={},
-            data=route.content,
-=======
-            method=endpoint.method,
-            url=endpoint.url,
-            headers={},
-            data=endpoint.content,
->>>>>>> 6a5e37ae
+            data=endpoint.content,
         )
         assert_vws_failure(
             response=response,
@@ -174,11 +80,7 @@
     Tests for what happens when the `Authorization` header isn't as expected.
     """
 
-<<<<<<< HEAD
-    def test_missing(self, route) -> None:
-=======
     def test_missing(self, endpoint: Endpoint) -> None:
->>>>>>> 6a5e37ae
         """
         An `UNAUTHORIZED` response is returned when no `Authorization` header
         is given.
@@ -189,21 +91,11 @@
         if endpoint.content_type is not None:
             headers['Content-Type'] = endpoint.content_type
 
-        if route.content_type:
-            headers['Content-Type'] = route.content_type
-
-        response = requests.request(
-<<<<<<< HEAD
-            method=route.method,
-            url=urljoin('https://vws.vuforia.com/', route.path),
-            headers=headers,
-            data=route.content,
-=======
-            method=endpoint.method,
-            url=endpoint.url,
-            headers=headers,
-            data=endpoint.content,
->>>>>>> 6a5e37ae
+        response = requests.request(
+            method=endpoint.method,
+            url=endpoint.url,
+            headers=headers,
+            data=endpoint.content,
         )
 
         assert_vws_failure(
@@ -212,11 +104,7 @@
             result_code=ResultCodes.AUTHENTICATION_FAILURE,
         )
 
-<<<<<<< HEAD
-    def test_incorrect(self, route) -> None:
-=======
     def test_incorrect(self, endpoint: Endpoint) -> None:
->>>>>>> 6a5e37ae
         """
         If an incorrect `Authorization` header is given, a `BAD_REQUEST`
         response is given.
@@ -231,21 +119,11 @@
         if endpoint.content_type is not None:
             headers['Content-Type'] = endpoint.content_type
 
-        if route.content_type:
-            headers['Content-Type'] = route.content_type
-
-        response = requests.request(
-<<<<<<< HEAD
-            method=route.method,
-            url=urljoin('https://vws.vuforia.com/', route.path),
-            headers=headers,
-            data=route.content,
-=======
-            method=endpoint.method,
-            url=endpoint.url,
-            headers=headers,
-            data=endpoint.content,
->>>>>>> 6a5e37ae
+        response = requests.request(
+            method=endpoint.method,
+            url=endpoint.url,
+            headers=headers,
+            data=endpoint.content,
         )
 
         assert_vws_failure(
@@ -264,11 +142,7 @@
     def test_no_date_header(self,
                             vuforia_server_credentials:
                             VuforiaServerCredentials,
-<<<<<<< HEAD
-                            route,
-=======
                             endpoint: Endpoint,
->>>>>>> 6a5e37ae
                             ) -> None:
         """
         A `BAD_REQUEST` response is returned when no `Date` header is given.
@@ -276,19 +150,11 @@
         signature_string = authorization_header(
             access_key=vuforia_server_credentials.access_key,
             secret_key=vuforia_server_credentials.secret_key,
-<<<<<<< HEAD
-            method=route.method,
-            content=route.content,
-            content_type=route.content_type,
-            date='',
-            request_path=route.path,
-=======
             method=endpoint.method,
             content=endpoint.content,
             content_type=endpoint.content_type or '',
             date='',
             request_path=endpoint.example_path
->>>>>>> 6a5e37ae
         )
 
         headers = {
@@ -297,21 +163,11 @@
         if endpoint.content_type is not None:
             headers['Content-Type'] = endpoint.content_type
 
-        if route.content_type:
-            headers['Content-Type'] = route.content_type
-
-        response = requests.request(
-<<<<<<< HEAD
-            method=route.method,
-            url=urljoin('https://vws.vuforia.com', route.path),
-            headers=headers,
-            data=route.content,
-=======
-            method=endpoint.method,
-            url=endpoint.url,
-            headers=headers,
-            data=endpoint.content,
->>>>>>> 6a5e37ae
+        response = requests.request(
+            method=endpoint.method,
+            url=endpoint.url,
+            headers=headers,
+            data=endpoint.content,
         )
 
         assert_vws_failure(
@@ -323,11 +179,7 @@
     def test_incorrect_date_format(self,
                                    vuforia_server_credentials:
                                    VuforiaServerCredentials,
-<<<<<<< HEAD
-                                   route) -> None:
-=======
                                    endpoint: Endpoint) -> None:
->>>>>>> 6a5e37ae
         """
         A `BAD_REQUEST` response is returned when the date given in the date
         header is not in the expected format (RFC 1123).
@@ -339,19 +191,11 @@
         authorization_string = authorization_header(
             access_key=vuforia_server_credentials.access_key,
             secret_key=vuforia_server_credentials.secret_key,
-<<<<<<< HEAD
-            method=route.method,
-            content=route.content,
-            content_type=route.content_type,
-            date=date_incorrect_format,
-            request_path=route.path,
-=======
             method=endpoint.method,
             content=endpoint.content,
             content_type=endpoint.content_type or '',
             date=date_incorrect_format,
             request_path=endpoint.example_path
->>>>>>> 6a5e37ae
         )
 
         headers = {
@@ -361,17 +205,9 @@
         if endpoint.content_type is not None:
             headers['Content-Type'] = endpoint.content_type
 
-        if route.content_type:
-            headers['Content-Type'] = route.content_type
-
-        response = requests.request(
-<<<<<<< HEAD
-            method=route.method,
-            url=urljoin('https://vws.vuforia.com/', route.path),
-=======
-            method=endpoint.method,
-            url=endpoint.url,
->>>>>>> 6a5e37ae
+        response = requests.request(
+            method=endpoint.method,
+            url=endpoint.url,
             headers=headers,
             data=endpoint.content,
         )
@@ -383,39 +219,12 @@
 
     @pytest.mark.parametrize('time_multiplier', [1, -1],
                              ids=(['After', 'Before']))
-<<<<<<< HEAD
-    @pytest.mark.parametrize(
-        ['time_difference_from_now', 'expected_status', 'expected_result'],
-        [
-            (
-                timedelta(minutes=4, seconds=50),
-                codes.OK,
-                ResultCodes.SUCCESS.value,
-            ),
-            (
-                timedelta(minutes=5, seconds=10),
-                codes.FORBIDDEN,
-                ResultCodes.REQUEST_TIME_TOO_SKEWED.value,
-            ),
-        ],
-        ids=(['Within Range', 'Out of Range']),
-    )
-    def test_date_skewed(self,
-                         vuforia_server_credentials: VuforiaServerCredentials,
-                         time_difference_from_now: timedelta,
-                         expected_status: str,
-                         expected_result: str,
-                         time_multiplier: int,
-                         route,
-                         ) -> None:
-=======
     def test_date_out_of_range(self,
                                vuforia_server_credentials:
                                VuforiaServerCredentials,
                                time_multiplier: int,
                                endpoint: Endpoint,
                                ) -> None:
->>>>>>> 6a5e37ae
         """
         If the date header is more than five minutes before or after the
         request is sent, a `FORBIDDEN` response is returned.
@@ -484,19 +293,11 @@
         authorization_string = authorization_header(
             access_key=vuforia_server_credentials.access_key,
             secret_key=vuforia_server_credentials.secret_key,
-<<<<<<< HEAD
-            method=route.method,
-            content=route.content,
-            content_type=route.content_type,
-            date=date,
-            request_path=route.path,
-=======
             method=endpoint.method,
             content=endpoint.content,
             content_type=endpoint.content_type or '',
             date=date,
             request_path=endpoint.example_path,
->>>>>>> 6a5e37ae
         )
 
         headers = {
@@ -506,21 +307,11 @@
         if endpoint.content_type is not None:
             headers['Content-Type'] = endpoint.content_type
 
-        if route.content_type:
-            headers['Content-Type'] = route.content_type
-
-        response = requests.request(
-<<<<<<< HEAD
-            method=route.method,
-            url=urljoin('https://vws.vuforia.com/', route.path),
-            headers=headers,
-            data=route.content,
-=======
-            method=endpoint.method,
-            url=endpoint.url,
-            headers=headers,
-            data=endpoint.content,
->>>>>>> 6a5e37ae
+        response = requests.request(
+            method=endpoint.method,
+            url=endpoint.url,
+            headers=headers,
+            data=endpoint.content,
         )
 
         assert response.status_code == endpoint.successful_headers_status_code
