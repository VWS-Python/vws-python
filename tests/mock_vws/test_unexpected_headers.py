--- conflicted
+++ resolved
@@ -14,12 +14,8 @@
 from common.constants import ResultCodes
 from tests.mock_vws.utils import (
     Endpoint,
+    assert_vws_failure,
     assert_vws_response,
-    assert_vws_failure,
-<<<<<<< HEAD
-=======
-    assert_vws_response,
->>>>>>> b83cf646
 )
 from tests.utils import VuforiaServerCredentials
 from vws._request_utils import authorization_header, rfc_1123_date
