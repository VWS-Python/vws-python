--- conflicted
+++ resolved
@@ -40,10 +40,6 @@
     assert len(target_id) == 32
     assert all(char in hexdigits for char in target_id)
 
-<<<<<<< HEAD
-=======
-
->>>>>>> 70bcf336
 @pytest.fixture
 def png_file() -> io.BytesIO:
     """
@@ -77,10 +73,6 @@
     """
     Tests for the mock of the add target endpoint at `POST /targets`.
     """
-<<<<<<< HEAD
-
-=======
->>>>>>> 70bcf336
 
     @pytest.mark.parametrize('content_type', [
         # This is the documented required content type:
