"""
Tests for the mock of the add target endpoint.
"""

# TODO: Document that "image" is mandatory, despite what the docs say
# TODO: Handle 'RequestQuotaReached'

import base64
import io
import json
import random
import uuid
from string import hexdigits
from typing import Any, Union
from urllib.parse import urljoin

import pytest
import requests
from _pytest.fixtures import SubRequest
from PIL import Image
from requests import codes
from requests_mock import POST

from common.constants import ResultCodes
from tests.mock_vws.utils import assert_vws_failure, assert_vws_response
from tests.utils import VuforiaServerCredentials
from vws._request_utils import authorization_header, rfc_1123_date


def assert_valid_target_id(target_id: str) -> None:
    """
    Assert that a given Target ID is in a valid format.

    Args:
        target_id: The Target ID to check.

    Raises:
        AssertionError: The Target ID is not in a valid format.
    """
    assert len(target_id) == 32
    assert all(char in hexdigits for char in target_id)

@pytest.fixture
def png_file() -> io.BytesIO:
    """
    Return a random coloured, 1x1 PNG, RGB file.
    """
    image_buffer = io.BytesIO()

    red = random.randint(0, 255)
    green = random.randint(0, 255)
    blue = random.randint(0, 255)

    width = 1
    height = 1

    image = Image.new('RGB', (width, height), color=(red, green, blue))
    image.save(image_buffer, 'PNG')
    image_buffer.seek(0)
    return image_buffer


@pytest.fixture(params=['png_file'])
def image_file(request: SubRequest) -> io.BytesIO:
    """
    Return an image file.
    """
    return request.getfixturevalue(request.param)


@pytest.mark.usefixtures('verify_mock_vuforia')
class TestAddTarget:
    """
    Tests for the mock of the add target endpoint at `POST /targets`.
    """

    @pytest.mark.parametrize('content_type', [
        # This is the documented required content type:
        'application/json',
        # Other content types also work.
        'other/content_type',
    ], ids=['Documented Content-Type', 'Undocumented Content-Type'])
    @pytest.mark.parametrize('name', [
        'a',
        'a' * 64,
    ], ids=['Short name', 'Long name'])
    @pytest.mark.parametrize('width', [0, 0.1],
                             ids=['Zero width', 'Float width'])
    def test_created(self,
                     vuforia_server_credentials: VuforiaServerCredentials,
                     image_file: io.BytesIO,  # noqa: E501 pylint: disable=redefined-outer-name
                     content_type: str,
                     name: str,
                     width: Union[int, float],
                     ) -> None:
        """It is possible to get a `TargetCreated` response."""
        date = rfc_1123_date()
        request_path = '/targets'

        image_data = image_file.read()
        image_data_encoded = base64.b64encode(image_data).decode('ascii')

        data = {
            'name': name,
            'width': width,
            'image': image_data_encoded,
        }
        content = bytes(json.dumps(data), encoding='utf-8')

        authorization_string = authorization_header(
            access_key=vuforia_server_credentials.access_key,
            secret_key=vuforia_server_credentials.secret_key,
            method=POST,
            content=content,
            content_type=content_type,
            date=date,
            request_path=request_path,
        )

        headers = {
            "Authorization": authorization_string,
            "Date": date,
            'Content-Type': content_type,
        }

        response = requests.request(
            method=POST,
            url=urljoin('https://vws.vuforia.com/', request_path),
            headers=headers,
            data=content,
        )
        assert_vws_response(
            response=response,
            status_code=codes.CREATED,
            result_code=ResultCodes.TARGET_CREATED,
        )
        expected_keys = {'result_code', 'transaction_id', 'target_id'}
        assert response.json().keys() == expected_keys
        assert_valid_target_id(target_id=response.json()['target_id'])

    def test_invalid_json(self,
                          vuforia_server_credentials: VuforiaServerCredentials,
                          ) -> None:
        """
        A `Fail` result is returned when the data given is not valid JSON.
        """
        content_type = 'application/json'
        date = rfc_1123_date()
        request_path = '/targets'

        content = b'a'

        authorization_string = authorization_header(
            access_key=vuforia_server_credentials.access_key,
            secret_key=vuforia_server_credentials.secret_key,
            method=POST,
            content=content,
            content_type=content_type,
            date=date,
            request_path=request_path,
        )

        headers = {
            "Authorization": authorization_string,
            "Date": date,
            'Content-Type': content_type,
        }

        response = requests.request(
            method=POST,
            url=urljoin('https://vws.vuforia.com/', request_path),
            headers=headers,
            data=content,
        )

        assert_vws_failure(
            response=response,
            status_code=codes.BAD_REQUEST,
            result_code=ResultCodes.FAIL,
        )

    @pytest.mark.parametrize(
        'width',
        [-1, '10'],
        ids=['Negative', 'Wrong Type'],
    )
    def test_width_invalid(self,
                           vuforia_server_credentials:
                           VuforiaServerCredentials,
                           png_file: io.BytesIO,  # noqa: E501 pylint: disable=redefined-outer-name

                           width: Any) -> None:
        """
        The width must be a non-negative number.
        """
        content_type = 'application/json'
        date = rfc_1123_date()
        request_path = '/targets'

        image_data = png_file.read()
        image_data_encoded = base64.b64encode(image_data).decode('ascii')

        data = {
            'name': 'example_name',
            'width': width,
            'image': image_data_encoded,
        }
        content = bytes(json.dumps(data), encoding='utf-8')

        authorization_string = authorization_header(
            access_key=vuforia_server_credentials.access_key,
            secret_key=vuforia_server_credentials.secret_key,
            method=POST,
            content=content,
            content_type=content_type,
            date=date,
            request_path=request_path,
        )

        headers = {
            "Authorization": authorization_string,
            "Date": date,
            'Content-Type': content_type,
        }

        response = requests.request(
            method=POST,
            url=urljoin('https://vws.vuforia.com/', request_path),
            headers=headers,
            data=content,
        )

        assert_vws_failure(
            response=response,
            status_code=codes.BAD_REQUEST,
            result_code=ResultCodes.FAIL,
        )

    @pytest.mark.parametrize('data_to_remove', ['name', 'width', 'image'])
    def test_missing_data(self,
                          vuforia_server_credentials:
                          VuforiaServerCredentials,
                          png_file: io.BytesIO,  # noqa: E501 pylint: disable=redefined-outer-name

                          data_to_remove: str,
                          ) -> None:
        """
        `name`, `width` and `image` are all required.
        """
        content_type = 'application/json'
        date = rfc_1123_date()
        request_path = '/targets'

        image_data = png_file.read()
        image_data_encoded = base64.b64encode(image_data).decode('ascii')

        data = {
            'name': 'example_name',
            'width': 1,
            'image': image_data_encoded,
        }
        data.pop(data_to_remove)
        content = bytes(json.dumps(data), encoding='utf-8')

        authorization_string = authorization_header(
            access_key=vuforia_server_credentials.access_key,
            secret_key=vuforia_server_credentials.secret_key,
            method=POST,
            content=content,
            content_type=content_type,
            date=date,
            request_path=request_path,
        )

        headers = {
            "Authorization": authorization_string,
            "Date": date,
            'Content-Type': content_type,
        }

        response = requests.request(
            method=POST,
            url=urljoin('https://vws.vuforia.com/', request_path),
            headers=headers,
            data=content,
        )

        assert_vws_failure(
            response=response,
            status_code=codes.BAD_REQUEST,
            result_code=ResultCodes.FAIL,
        )

    @pytest.mark.parametrize(
        'name',
        [1, '', 'a' * 65],
        ids=['Wrong Type', 'Empty', 'Too Long'],
    )
    def test_name_invalid(self,
                          name: str,
<<<<<<< HEAD
                          png_file: io.BytesIO,
                          vuforia_server_credentials: VuforiaServerCredentials
                          ) -> None:
=======
                          png_file: io.BytesIO,  # noqa: E501 pylint: disable=redefined-outer-name
                          vuforia_server_credentials: VuforiaServerCredentials
                          ) -> None:
        """
        A target's name must be a string of length 0 < N < 65.
        """
>>>>>>> b4971abe
        date = rfc_1123_date()
        request_path = '/targets'
        content_type = 'application/json'

        image_data = png_file.read()
        image_data_encoded = base64.b64encode(image_data).decode('ascii')

        data = {
            'name': name,
            'width': 1,
            'image': image_data_encoded,
        }
        content = bytes(json.dumps(data), encoding='utf-8')

        authorization_string = authorization_header(
            access_key=vuforia_server_credentials.access_key,
            secret_key=vuforia_server_credentials.secret_key,
            method=POST,
            content=content,
            content_type=content_type,
            date=date,
            request_path=request_path,
        )

        headers = {
            "Authorization": authorization_string,
            "Date": date,
            'Content-Type': content_type,
        }

        response = requests.request(
            method=POST,
            url=urljoin('https://vws.vuforia.com/', request_path),
            headers=headers,
            data=content,
        )
        assert_vws_failure(
            response=response,
            status_code=codes.BAD_REQUEST,
            result_code=ResultCodes.FAIL,
<<<<<<< HEAD
        )


class TestInvalidImage:
    # See https://library.vuforia.com/articles/Training/Image-Target-Guide

    # Not JPEG/PNG
    def test_invalid_type(self) -> None:
        pass

    # > 2mb
    def test_too_large(self) -> None:
        pass

    # Not RGB/greyscale
    def test_wrong_colour_space(self) -> None:
        pass


class TestNotMandatoryFields:

    def test_invalid_extra_data(self,
                                vuforia_server_credentials:
                                VuforiaServerCredentials,
                                image_file: io.BytesIO,
                                ) -> None:
        """XXX"""
        date = rfc_1123_date()
        request_path = '/targets'
        content_type = 'application/json'

        image_data = image_file.read()
        image_data_encoded = base64.b64encode(image_data).decode('ascii')

        data = {
            'name': 'example_name_{random}'.format(random=uuid.uuid4().hex),
            'width': 1,
            'image': image_data_encoded,
            'extra_thing': 1,
        }
        content = bytes(json.dumps(data), encoding='utf-8')

        authorization_string = authorization_header(
            access_key=vuforia_server_credentials.access_key,
            secret_key=vuforia_server_credentials.secret_key,
            method=POST,
            content=content,
            content_type=content_type,
            date=date,
            request_path=request_path,
        )

        headers = {
            "Authorization": authorization_string,
            "Date": date,
            'Content-Type': content_type,
        }

        response = requests.request(
            method=POST,
            url=urljoin('https://vws.vuforia.com/', request_path),
            headers=headers,
            data=content,
        )

        assert_vws_failure(
            response=response,
            status_code=codes.BAD_REQUEST,
            result_code=ResultCodes.FAIL,
        )

    def test_valid_extra_data(self) -> None:
        active_flag = True
        application_metadata = 'a' # something base64 encoded
        pass

    def test_invalid_active_flag(self) -> None:
        pass

    def test_invalid_application_metadata(self) -> None:
        pass
=======
        )
>>>>>>> b4971abe
<|MERGE_RESOLUTION|>--- conflicted
+++ resolved
@@ -298,18 +298,12 @@
     )
     def test_name_invalid(self,
                           name: str,
-<<<<<<< HEAD
-                          png_file: io.BytesIO,
-                          vuforia_server_credentials: VuforiaServerCredentials
-                          ) -> None:
-=======
                           png_file: io.BytesIO,  # noqa: E501 pylint: disable=redefined-outer-name
                           vuforia_server_credentials: VuforiaServerCredentials
                           ) -> None:
         """
         A target's name must be a string of length 0 < N < 65.
         """
->>>>>>> b4971abe
         date = rfc_1123_date()
         request_path = '/targets'
         content_type = 'application/json'
@@ -350,7 +344,6 @@
             response=response,
             status_code=codes.BAD_REQUEST,
             result_code=ResultCodes.FAIL,
-<<<<<<< HEAD
         )
 
 
@@ -431,7 +424,4 @@
         pass
 
     def test_invalid_application_metadata(self) -> None:
-        pass
-=======
-        )
->>>>>>> b4971abe
+        pass