"""
Tests for the mock of the add target endpoint.
"""

# TODO: Document that "image" is mandatory, despite what the docs say
# TODO: Handle 'RequestQuotaReached'

import base64
import io
import json
import random
import uuid
from string import hexdigits
from typing import Any, Union
from urllib.parse import urljoin

import pytest
import requests
from _pytest.fixtures import SubRequest
from PIL import Image
from requests import codes
from requests_mock import POST

from common.constants import ResultCodes
from tests.mock_vws.utils import assert_vws_failure, assert_vws_response
from tests.utils import VuforiaServerCredentials
from vws._request_utils import authorization_header, rfc_1123_date


def assert_valid_target_id(target_id: str) -> None:
    """
    Assert that a given Target ID is in a valid format.

    Args:
        target_id: The Target ID to check.

    Raises:
        AssertionError: The Target ID is not in a valid format.
    """
    assert len(target_id) == 32
    assert all(char in hexdigits for char in target_id)

@pytest.fixture
def png_file() -> io.BytesIO:
    """
    Return a random coloured, 1x1 PNG, RGB file.
    """
    image_buffer = io.BytesIO()

    red = random.randint(0, 255)
    green = random.randint(0, 255)
    blue = random.randint(0, 255)

    width = 1
    height = 1

    image = Image.new('RGB', (width, height), color=(red, green, blue))
    image.save(image_buffer, 'PNG')
    image_buffer.seek(0)
    return image_buffer


@pytest.fixture(params=['png_file'])
def image_file(request: SubRequest) -> io.BytesIO:
    """
    Return an image file.
    """
    return request.getfixturevalue(request.param)


@pytest.mark.usefixtures('verify_mock_vuforia')
class TestAddTarget:
    """
    Tests for the mock of the add target endpoint at `POST /targets`.
    """

    @pytest.mark.parametrize('content_type', [
        # This is the documented required content type:
        'application/json',
        # Other content types also work.
        'other/content_type',
    ], ids=['Documented Content-Type', 'Undocumented Content-Type'])
    @pytest.mark.parametrize('name', [
        'a',
        'a' * 64,
    ], ids=['Short name', 'Long name'])
    @pytest.mark.parametrize('width', [0, 0.1],
                             ids=['Zero width', 'Float width'])
    def test_created(self,
                     vuforia_server_credentials: VuforiaServerCredentials,
                     image_file: io.BytesIO,  # noqa: E501 pylint: disable=redefined-outer-name
                     content_type: str,
                     name: str,
                     width: Union[int, float],
                     ) -> None:
        """It is possible to get a `TargetCreated` response."""
        date = rfc_1123_date()
        request_path = '/targets'

        image_data = image_file.read()
        image_data_encoded = base64.b64encode(image_data).decode('ascii')

        data = {
            'name': name,
            'width': width,
            'image': image_data_encoded,
        }
        content = bytes(json.dumps(data), encoding='utf-8')

        authorization_string = authorization_header(
            access_key=vuforia_server_credentials.access_key,
            secret_key=vuforia_server_credentials.secret_key,
            method=POST,
            content=content,
            content_type=content_type,
            date=date,
            request_path=request_path,
        )

        headers = {
            "Authorization": authorization_string,
            "Date": date,
            'Content-Type': content_type,
        }

        response = requests.request(
            method=POST,
            url=urljoin('https://vws.vuforia.com/', request_path),
            headers=headers,
            data=content,
        )
        assert_vws_response(
            response=response,
            status_code=codes.CREATED,
            result_code=ResultCodes.TARGET_CREATED,
        )
        expected_keys = {'result_code', 'transaction_id', 'target_id'}
        assert response.json().keys() == expected_keys
        assert_valid_target_id(target_id=response.json()['target_id'])

    def test_invalid_json(self,
                          vuforia_server_credentials: VuforiaServerCredentials,
                          ) -> None:
        """
        A `Fail` result is returned when the data given is not valid JSON.
        """
        content_type = 'application/json'
        date = rfc_1123_date()
        request_path = '/targets'

        content = b'a'

        authorization_string = authorization_header(
            access_key=vuforia_server_credentials.access_key,
            secret_key=vuforia_server_credentials.secret_key,
            method=POST,
            content=content,
            content_type=content_type,
            date=date,
            request_path=request_path,
        )

        headers = {
            "Authorization": authorization_string,
            "Date": date,
            'Content-Type': content_type,
        }

        response = requests.request(
            method=POST,
            url=urljoin('https://vws.vuforia.com/', request_path),
            headers=headers,
            data=content,
        )

        assert_vws_failure(
            response=response,
            status_code=codes.BAD_REQUEST,
            result_code=ResultCodes.FAIL,
        )

    @pytest.mark.parametrize(
        'width',
        [-1, '10'],
        ids=['Negative', 'Wrong Type'],
    )
    def test_width_invalid(self,
                           vuforia_server_credentials:
                           VuforiaServerCredentials,
                           png_file: io.BytesIO,  # noqa: E501 pylint: disable=redefined-outer-name

                           width: Any) -> None:
        """
        The width must be a non-negative number.
        """
        content_type = 'application/json'
        date = rfc_1123_date()
        request_path = '/targets'

        image_data = png_file.read()
        image_data_encoded = base64.b64encode(image_data).decode('ascii')

        data = {
            'name': 'example_name',
            'width': width,
            'image': image_data_encoded,
        }
        content = bytes(json.dumps(data), encoding='utf-8')

        authorization_string = authorization_header(
            access_key=vuforia_server_credentials.access_key,
            secret_key=vuforia_server_credentials.secret_key,
            method=POST,
            content=content,
            content_type=content_type,
            date=date,
            request_path=request_path,
        )

        headers = {
            "Authorization": authorization_string,
            "Date": date,
            'Content-Type': content_type,
        }

        response = requests.request(
            method=POST,
            url=urljoin('https://vws.vuforia.com/', request_path),
            headers=headers,
            data=content,
        )

        assert_vws_failure(
            response=response,
            status_code=codes.BAD_REQUEST,
            result_code=ResultCodes.FAIL,
        )

    @pytest.mark.parametrize('data_to_remove', ['name', 'width', 'image'])
    def test_missing_data(self,
                          vuforia_server_credentials:
                          VuforiaServerCredentials,
<<<<<<< HEAD
                          png_file: io.BytesIO,
                          data_to_remove: str,
                          ) -> None:
=======
                          png_file: io.BytesIO,  # noqa: E501 pylint: disable=redefined-outer-name

                          data_to_remove: str,
                          ) -> None:
        """
        `name`, `width` and `image` are all required.
        """
>>>>>>> f1faa49c
        content_type = 'application/json'
        date = rfc_1123_date()
        request_path = '/targets'

        image_data = png_file.read()
        image_data_encoded = base64.b64encode(image_data).decode('ascii')

        data = {
<<<<<<< HEAD
            'name': 'example_name_{random}'.format(random=uuid.uuid4().hex),
=======
            'name': 'example_name',
>>>>>>> f1faa49c
            'width': 1,
            'image': image_data_encoded,
        }
        data.pop(data_to_remove)
        content = bytes(json.dumps(data), encoding='utf-8')

        authorization_string = authorization_header(
            access_key=vuforia_server_credentials.access_key,
            secret_key=vuforia_server_credentials.secret_key,
            method=POST,
            content=content,
            content_type=content_type,
            date=date,
            request_path=request_path,
        )

        headers = {
            "Authorization": authorization_string,
            "Date": date,
            'Content-Type': content_type,
        }

        response = requests.request(
            method=POST,
            url=urljoin('https://vws.vuforia.com/', request_path),
            headers=headers,
            data=content,
        )

        assert_vws_failure(
            response=response,
            status_code=codes.BAD_REQUEST,
            result_code=ResultCodes.FAIL,
<<<<<<< HEAD
        )

    @pytest.mark.parametrize(
        'name',
        [1, '', 'a' * 65],
        ids=['Wrong Type', 'Empty', 'Too Long'],
    )
    def test_name_invalid(self,
                          name: str,
                          png_file: io.BytesIO,
                          vuforia_server_credentials: VuforiaServerCredentials
                          ) -> None:
        date = rfc_1123_date()
        request_path = '/targets'
        content_type = 'application/json'

        image_data = png_file.read()
        image_data_encoded = base64.b64encode(image_data).decode('ascii')

        data = {
            'name': name,
            'width': 1,
            'image': image_data_encoded,
        }
        content = bytes(json.dumps(data), encoding='utf-8')

        authorization_string = authorization_header(
            access_key=vuforia_server_credentials.access_key,
            secret_key=vuforia_server_credentials.secret_key,
            method=POST,
            content=content,
            content_type=content_type,
            date=date,
            request_path=request_path,
        )

        headers = {
            "Authorization": authorization_string,
            "Date": date,
            'Content-Type': content_type,
        }

        response = requests.request(
            method=POST,
            url=urljoin('https://vws.vuforia.com/', request_path),
            headers=headers,
            data=content,
        )
        assert_vws_failure(
            response=response,
            status_code=codes.BAD_REQUEST,
            result_code=ResultCodes.FAIL,
        )


class TestInvalidImage:
    # See https://library.vuforia.com/articles/Training/Image-Target-Guide

    # Not JPEG/PNG
    def test_invalid_type(self) -> None:
        pass

    # > 2mb
    def test_too_large(self) -> None:
        pass

    # Not RGB/greyscale
    def test_wrong_colour_space(self) -> None:
        pass


class TestNotMandatoryFields:

    def test_invalid_extra_data(self,
                                vuforia_server_credentials:
                                VuforiaServerCredentials,
                                image_file: io.BytesIO,
                                ) -> None:
        """XXX"""
        date = rfc_1123_date()
        request_path = '/targets'
        content_type = 'application/json'

        image_data = image_file.read()
        image_data_encoded = base64.b64encode(image_data).decode('ascii')

        data = {
            'name': 'example_name_{random}'.format(random=uuid.uuid4().hex),
            'width': 1,
            'image': image_data_encoded,
            'extra_thing': 1,
        }
        content = bytes(json.dumps(data), encoding='utf-8')

        authorization_string = authorization_header(
            access_key=vuforia_server_credentials.access_key,
            secret_key=vuforia_server_credentials.secret_key,
            method=POST,
            content=content,
            content_type=content_type,
            date=date,
            request_path=request_path,
        )

        headers = {
            "Authorization": authorization_string,
            "Date": date,
            'Content-Type': content_type,
        }

        response = requests.request(
            method=POST,
            url=urljoin('https://vws.vuforia.com/', request_path),
            headers=headers,
            data=content,
        )

        assert_vws_failure(
            response=response,
            status_code=codes.BAD_REQUEST,
            result_code=ResultCodes.FAIL,
        )

    def test_valid_extra_data(self) -> None:
        active_flag = True
        application_metadata = 'a' # something base64 encoded
        pass

    def test_invalid_active_flag(self) -> None:
        pass

    def test_invalid_application_metadata(self) -> None:
        pass
=======
        )
>>>>>>> f1faa49c
<|MERGE_RESOLUTION|>--- conflicted
+++ resolved
@@ -240,19 +240,13 @@
     def test_missing_data(self,
                           vuforia_server_credentials:
                           VuforiaServerCredentials,
-<<<<<<< HEAD
-                          png_file: io.BytesIO,
+                          png_file: io.BytesIO,  # noqa: E501 pylint: disable=redefined-outer-name
+
                           data_to_remove: str,
                           ) -> None:
-=======
-                          png_file: io.BytesIO,  # noqa: E501 pylint: disable=redefined-outer-name
-
-                          data_to_remove: str,
-                          ) -> None:
         """
         `name`, `width` and `image` are all required.
         """
->>>>>>> f1faa49c
         content_type = 'application/json'
         date = rfc_1123_date()
         request_path = '/targets'
@@ -261,11 +255,7 @@
         image_data_encoded = base64.b64encode(image_data).decode('ascii')
 
         data = {
-<<<<<<< HEAD
-            'name': 'example_name_{random}'.format(random=uuid.uuid4().hex),
-=======
             'name': 'example_name',
->>>>>>> f1faa49c
             'width': 1,
             'image': image_data_encoded,
         }
@@ -299,7 +289,6 @@
             response=response,
             status_code=codes.BAD_REQUEST,
             result_code=ResultCodes.FAIL,
-<<<<<<< HEAD
         )
 
     @pytest.mark.parametrize(
@@ -432,7 +421,4 @@
         pass
 
     def test_invalid_application_metadata(self) -> None:
-        pass
-=======
-        )
->>>>>>> f1faa49c
+        pass