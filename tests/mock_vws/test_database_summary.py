--- conflicted
+++ resolved
@@ -97,7 +97,6 @@
             vuforia_server_credentials.database_name
         )
 
-<<<<<<< HEAD
         assert response.json()['active_images'] == 0
         assert response.json()['inactive_images'] == 0
         assert response.json()['failed_images'] == 0
@@ -241,7 +240,6 @@
         assert response.json()['inactive_images'] == 0
         assert response.json()['failed_images'] == 1
         assert response.json()['processing_images'] == 0
-=======
 
 @pytest.mark.usefixtures('verify_mock_vuforia_inactive')
 class TestInactiveProject:
@@ -264,5 +262,4 @@
             response=response,
             status_code=codes.OK,
             result_code=ResultCodes.SUCCESS,
-        )
->>>>>>> f70a82d0
+        )