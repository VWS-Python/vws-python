--- conflicted
+++ resolved
@@ -190,11 +190,7 @@
         png_rgb: io.BytesIO,
     ) -> None:
         """
-<<<<<<< HEAD
-        The number of images with a 'fail' status is returned.
-=======
         The number of images with a 'failed' status is returned.
->>>>>>> d77a85b0
         """
         image_data = png_rgb.read()
         image_data_encoded = base64.b64encode(image_data).decode('ascii')
@@ -217,15 +213,13 @@
             vuforia_server_credentials=vuforia_server_credentials,
         )
 
-<<<<<<< HEAD
-        response = database_summary(
-            vuforia_server_credentials=vuforia_server_credentials
-        )
-
-        assert response.json()['active_images'] == 0
-        assert response.json()['inactive_images'] == 0
-        assert response.json()['failed_images'] == 1
-        assert response.json()['processing_images'] == 0
+        wait_for_image_numbers(
+            vuforia_server_credentials=vuforia_server_credentials,
+            active_images=0,
+            inactive_images=0,
+            failed_images=1,
+            processing_images=0,
+        )
 
     def test_inactive_images(
         self,
@@ -306,16 +300,6 @@
         assert response.json()['failed_images'] == 1
         assert response.json()['processing_images'] == 0
 
-=======
-        wait_for_image_numbers(
-            vuforia_server_credentials=vuforia_server_credentials,
-            active_images=0,
-            inactive_images=0,
-            failed_images=1,
-            processing_images=0,
-        )
-
->>>>>>> d77a85b0
 
 @pytest.mark.usefixtures('verify_mock_vuforia_inactive')
 class TestInactiveProject:
