--- conflicted
+++ resolved
@@ -53,25 +53,6 @@
     )
 
 
-def database_summary(
-    vuforia_server_credentials: VuforiaServerCredentials,
-) -> requests.Response:
-    """
-    Return the response of a request to the database summary endpoint.
-
-    Args:
-        vuforia_server_credentials: The credentials to use to connect to
-            Vuforia.
-    """
-    return target_api_request(
-        access_key=vuforia_server_credentials.access_key,
-        secret_key=vuforia_server_credentials.secret_key,
-        method=GET,
-        content=b'',
-        request_path='/summary',
-    )
-
-
 @pytest.mark.usefixtures('verify_mock_vuforia')
 class TestDatabaseSummary:
     """
@@ -82,13 +63,9 @@
         self,
         vuforia_server_credentials: VuforiaServerCredentials,
     ) -> None:
-<<<<<<< HEAD
-        """It is possible to get a success response."""
-=======
         """
         It is possible to get a success response.
         """
->>>>>>> 5f661d6a
         response = database_summary(
             vuforia_server_credentials=vuforia_server_credentials
         )
