--- conflicted
+++ resolved
@@ -24,15 +24,6 @@
         requires authorization."""
         date = rfc_1123_date()
 
-<<<<<<< HEAD
-        signature_string = get_signature_string(
-            date=date,
-            vuforia_server_credentials=vuforia_server_credentials,
-        )
-
-        headers = {
-            "Authorization": signature_string,
-=======
         authorization_string = authorization_header(
             access_key=vuforia_server_credentials.access_key,
             secret_key=vuforia_server_credentials.secret_key,
@@ -45,7 +36,6 @@
 
         headers = {
             "Authorization": authorization_string,
->>>>>>> 5115d4e8
             "Date": date,
         }
 
