"""
Tests for the mock of the database summary endpoint.
"""

<<<<<<< HEAD
import base64
import io
=======
>>>>>>> 985ed089
from time import sleep

import pytest
import requests
import timeout_decorator
from requests import codes
from requests_mock import GET

from common.constants import ResultCodes
from tests.mock_vws.utils import (
    add_target_to_vws,
    assert_vws_response,
    wait_for_target_processed,
)
from tests.utils import VuforiaServerCredentials
from vws._request_utils import target_api_request

# It takes some time for the summary endpoint to catch up with reality.
# We therefore wait to confirm that an image is detailed (or not).
# 120 seconds is an arbitrary amount of time to wait.
#
# The mock does not have such a delay.
_WAIT_SECONDS = 120


def database_summary(
    vuforia_server_credentials: VuforiaServerCredentials,
    wait_seconds: float=_WAIT_SECONDS,
) -> requests.Response:
    """
    Return the response of a request to the database summary endpoint after a
    given delay.

    Args:
        vuforia_server_credentials: The credentials to use to connect to
            Vuforia.
        wait_seconds: The number of seconds to wait before getting the database
            summary.
    """
    sleep(wait_seconds)

    return target_api_request(
        access_key=vuforia_server_credentials.access_key,
        secret_key=vuforia_server_credentials.secret_key,
        method=GET,
        content=b'',
        request_path='/summary',
    )


@timeout_decorator.timeout(seconds=300)
def wait_for_image_numbers(
    vuforia_server_credentials: VuforiaServerCredentials,
    active_images: int,
    inactive_images: int,
    failed_images: int,
    processing_images: int,
) -> None:
    """
    Wait up to 300 seconds (arbitrary) for the number of images in various
    categories to match the expected number.

    This is necessary because the database summary endpoint lags behind the
    real data.

    This is susceptible to false positives because if, for example, we expect
    no images, and the endpoint adds images with a delay, we will not know.

    Args:
        vuforia_server_credentials: The credentials to use to connect to
            Vuforia.
        active_images: The expected number of active images.
        inactive_images: The expected number of inactive images.
        failed_images: The expected number of failed images.
        processing_images: The expected number of processing images.

    Raises:
        TimeoutError: The numbers of images in various categories do not match
            within the time limit.
    """
    requirements = {
        'active_images': active_images,
        'inactive_images': inactive_images,
        'failed_images': failed_images,
        'processing_images': processing_images,
    }

    while True:
        response = database_summary(
            vuforia_server_credentials=vuforia_server_credentials
        )

        requirements = {
            requirement: value
            for requirement, value in requirements.items()
            if response.json()[requirement] != value
        }

        if not requirements:  # pragma: no cover
            return

        # We wait 0.2 seconds rather than less than that to decrease the number
        # of calls made to the API, to decrease the likelihood of hitting the
        # request quota.
        sleep(0.2)  # pragma: no cover


@pytest.mark.usefixtures('verify_mock_vuforia')
class TestDatabaseSummary:
    """
    Tests for the mock of the database summary endpoint at `GET /summary`.
    """

    def test_success(
        self,
        vuforia_server_credentials: VuforiaServerCredentials,
    ) -> None:
        """
        It is possible to get a success response.
        """
        response = database_summary(
            vuforia_server_credentials=vuforia_server_credentials
        )

        assert_vws_response(
            response=response,
            status_code=codes.OK,
            result_code=ResultCodes.SUCCESS,
        )

        assert response.json().keys() == {
            'active_images',
            'current_month_recos',
            'failed_images',
            'inactive_images',
            'name',
            'previous_month_recos',
            'processing_images',
            'reco_threshold',
            'request_quota',
            'request_usage',
            'result_code',
            'target_quota',
            'total_recos',
            'transaction_id',
        }

        assert response.json()['name'] == (
            vuforia_server_credentials.database_name
        )

<<<<<<< HEAD
        assert response.json()['active_images'] == 0
        assert response.json()['inactive_images'] == 0
        assert response.json()['failed_images'] == 0
        assert response.json()['processing_images'] == 0

    def test_active_images(
        self,
        vuforia_server_credentials: VuforiaServerCredentials,
        target_id: str,
    ) -> None:
        """
        The number of images in the processing state is returned.
        """
        wait_for_target_processed(
            target_id=target_id,
            vuforia_server_credentials=vuforia_server_credentials,
        )

        response = database_summary(
            vuforia_server_credentials=vuforia_server_credentials
        )

        assert response.json()['active_images'] == 1
        assert response.json()['inactive_images'] == 0
        assert response.json()['failed_images'] == 0
        assert response.json()['processing_images'] == 0

    def test_failed_images(
        self,
        vuforia_server_credentials: VuforiaServerCredentials,
        png_rgb: io.BytesIO,
    ) -> None:
        """
        The number of images with a 'fail' status is returned.
        """
        image_data = png_rgb.read()
        image_data_encoded = base64.b64encode(image_data).decode('ascii')

        data = {
            'name': 'example',
            'width': 1,
            'image': image_data_encoded,
        }

        response = add_target_to_vws(
            vuforia_server_credentials=vuforia_server_credentials,
            data=data,
        )

        target_id = response.json()['target_id']

        wait_for_target_processed(
            target_id=target_id,
            vuforia_server_credentials=vuforia_server_credentials,
        )

        response = database_summary(
            vuforia_server_credentials=vuforia_server_credentials
        )

        assert response.json()['active_images'] == 0
        assert response.json()['inactive_images'] == 0
        assert response.json()['failed_images'] == 1
        assert response.json()['processing_images'] == 0

    def test_inactive_images(
        self,
        vuforia_server_credentials: VuforiaServerCredentials,
        png_rgb_success: io.BytesIO,
    ) -> None:
        """
        The number of images with a False active_flag and a 'success' status is
        returned.
        """
        image_data = png_rgb_success.read()
        image_data_encoded = base64.b64encode(image_data).decode('ascii')

        data = {
            'name': 'example',
            'width': 1,
            'image': image_data_encoded,
            'active_flag': False,
        }

        response = add_target_to_vws(
            vuforia_server_credentials=vuforia_server_credentials,
            data=data,
        )

        target_id = response.json()['target_id']

        wait_for_target_processed(
            target_id=target_id,
            vuforia_server_credentials=vuforia_server_credentials,
        )

        response = database_summary(
            vuforia_server_credentials=vuforia_server_credentials
        )

        assert response.json()['active_images'] == 0
        assert response.json()['inactive_images'] == 1
        assert response.json()['failed_images'] == 0
        assert response.json()['processing_images'] == 0

    def test_inactive_failed(
        self,
        vuforia_server_credentials: VuforiaServerCredentials,
        png_rgb: io.BytesIO,
    ) -> None:
        """
        An image with a 'failed' status does not show as inactive.
        """
        image_data = png_rgb.read()
        image_data_encoded = base64.b64encode(image_data).decode('ascii')

        data = {
            'name': 'example',
            'width': 1,
            'image': image_data_encoded,
            'active_flag': False,
        }

        response = add_target_to_vws(
            vuforia_server_credentials=vuforia_server_credentials,
            data=data,
        )

        target_id = response.json()['target_id']

        wait_for_target_processed(
            target_id=target_id,
            vuforia_server_credentials=vuforia_server_credentials,
        )

        response = database_summary(
            vuforia_server_credentials=vuforia_server_credentials
        )

        assert response.json()['active_images'] == 0
        assert response.json()['inactive_images'] == 0
        assert response.json()['failed_images'] == 1
        assert response.json()['processing_images'] == 0
=======
        wait_for_image_numbers(
            vuforia_server_credentials=vuforia_server_credentials,
            active_images=0,
            inactive_images=0,
            failed_images=0,
            processing_images=0,
        )

>>>>>>> 985ed089

@pytest.mark.usefixtures('verify_mock_vuforia_inactive')
class TestInactiveProject:
    """
    Tests for inactive projects.
    """

    def test_inactive_project(
        self,
        inactive_server_credentials: VuforiaServerCredentials,
    ) -> None:
        """
        The project's active state does not affect the database summary.
        """
        response = database_summary(
            vuforia_server_credentials=inactive_server_credentials,
        )

        assert_vws_response(
            response=response,
            status_code=codes.OK,
            result_code=ResultCodes.SUCCESS,
        )<|MERGE_RESOLUTION|>--- conflicted
+++ resolved
@@ -2,11 +2,8 @@
 Tests for the mock of the database summary endpoint.
 """
 
-<<<<<<< HEAD
 import base64
 import io
-=======
->>>>>>> 985ed089
 from time import sleep
 
 import pytest
@@ -158,11 +155,13 @@
             vuforia_server_credentials.database_name
         )
 
-<<<<<<< HEAD
-        assert response.json()['active_images'] == 0
-        assert response.json()['inactive_images'] == 0
-        assert response.json()['failed_images'] == 0
-        assert response.json()['processing_images'] == 0
+        wait_for_image_numbers(
+            vuforia_server_credentials=vuforia_server_credentials,
+            active_images=0,
+            inactive_images=0,
+            failed_images=0,
+            processing_images=0,
+        )
 
     def test_active_images(
         self,
@@ -302,16 +301,7 @@
         assert response.json()['inactive_images'] == 0
         assert response.json()['failed_images'] == 1
         assert response.json()['processing_images'] == 0
-=======
-        wait_for_image_numbers(
-            vuforia_server_credentials=vuforia_server_credentials,
-            active_images=0,
-            inactive_images=0,
-            failed_images=0,
-            processing_images=0,
-        )
-
->>>>>>> 985ed089
+
 
 @pytest.mark.usefixtures('verify_mock_vuforia_inactive')
 class TestInactiveProject:
