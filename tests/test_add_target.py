--- conflicted
+++ resolved
@@ -6,7 +6,6 @@
 import random
 
 import pytest
-<<<<<<< HEAD
 from mock_vws import MockVWS, States
 from PIL import Image
 from requests import codes
@@ -56,13 +55,6 @@
     image.save(image_buffer, file_format)
     image_buffer.seek(0)
     return image_buffer
-=======
-from mock_vws import MockVWS
-from requests import codes
-
-from vws import VWS
-from vws.exceptions import MetadataTooLarge
->>>>>>> daa817bb
 
 
 class TestSuccess:
@@ -184,55 +176,6 @@
             client.add_target(name='x', width=1, image=png_too_large)
 
 
-class TestApplicationMetadata:
-    """
-    Tests for the ``application_metadata`` parameter to ``add_target``.
-    """
-
-    def test_none(self, client: VWS, high_quality_image: io.BytesIO) -> None:
-        """
-        No exception is raised when ``None`` is given.
-        """
-        client.add_target(
-            name='x',
-            width=1,
-            image=high_quality_image,
-            application_metadata=None,
-        )
-
-    def test_given(
-        self,
-        client: VWS,
-        high_quality_image: io.BytesIO,
-    ) -> None:
-        """
-        No exception is raised when bytes are given.
-        """
-        client.add_target(
-            name='x',
-            width=1,
-            image=high_quality_image,
-            application_metadata=b'a',
-        )
-
-    def test_too_large(
-        self,
-        client: VWS,
-        high_quality_image: io.BytesIO,
-    ) -> None:
-        """
-        A ``MetadataTooLarge`` exception is raised if the metadata given is too
-        large.
-        """
-        with pytest.raises(MetadataTooLarge):
-            client.add_target(
-                name='x',
-                width=1,
-                image=high_quality_image,
-                application_metadata=b'a' * 1024 * 1024,
-            )
-
-
 class TestCustomBaseURL:
     """
     Tests for adding images to databases under custom VWS URLs.
@@ -258,7 +201,6 @@
             )
 
 
-<<<<<<< HEAD
 class TestInactiveProject:
     """
     Tests for using an inactive project.
@@ -281,7 +223,7 @@
                     width=1,
                     image=high_quality_image,
                 )
-=======
+
 class TestApplicationMetadata:
     """
     Tests for the ``application_metadata`` parameter to ``add_target``.
@@ -331,7 +273,6 @@
             )
 
         assert exc.value.response.status_code == codes.UNPROCESSABLE_ENTITY
->>>>>>> daa817bb
 
 
 class TestActiveFlag:
