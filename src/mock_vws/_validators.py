--- conflicted
+++ resolved
@@ -207,7 +207,6 @@
         return wrapped(*args, **kwargs)
 
     context.status_code = codes.UNAUTHORIZED
-<<<<<<< HEAD
     if wrapped.__name__ == 'query':
         text = 'Authorization header missing.'
         content_type = 'text/plain; charset=ISO-8859-1'
@@ -215,13 +214,6 @@
         context.headers['Content-Length'] = str(len(text))
         context.headers['WWW-Authenticate'] = 'VWS'
         return text
-=======
-    body = {
-        'transaction_id': uuid.uuid4().hex,
-        'result_code': ResultCodes.AUTHENTICATION_FAILURE.value,
-    }
-    return json_dump(body)
->>>>>>> e71edac8
 
     body = {
         'transaction_id': uuid.uuid4().hex,
@@ -264,7 +256,6 @@
 
     if request.headers['Authorization'] == expected_authorization_header:
         return wrapped(*args, **kwargs)
-<<<<<<< HEAD
 
     if wrapped.__name__ == 'query':
         context.status_code = codes.UNAUTHORIZED
@@ -281,16 +272,6 @@
         'result_code': ResultCodes.FAIL.value,
     }
     return json_dump(body)
-
-=======
-
-    context.status_code = codes.BAD_REQUEST
-    body = {
-        'transaction_id': uuid.uuid4().hex,
-        'result_code': ResultCodes.FAIL.value,
-    }
-    return json_dump(body)
->>>>>>> e71edac8
 
 
 @wrapt.decorator
