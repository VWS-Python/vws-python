--- conflicted
+++ resolved
@@ -760,12 +760,8 @@
     def get_target(self,
                    request: _RequestObjectProxy,  # noqa: E501 pylint: disable=unused-argument
                    context: _Context,
-<<<<<<< HEAD
-                   target_id: str) -> str:
-=======
                    target_id: str,  # noqa: E501 pylint: disable=unused-argument
                   ) -> str:
->>>>>>> 794e2025
         """
         Get details of a target.
 
