"""
A fake implementation of VWS.
"""

import base64
import datetime
import email.utils
import io
import json
import random
import statistics
import uuid
from typing import (  # noqa: F401
    Callable,
    Dict,
    List,
    Optional,
    Set,
    Tuple,
    Union,
)

import wrapt
from PIL import Image, ImageStat
from requests import codes
from requests_mock import DELETE, GET, POST, PUT
from requests_mock.request import _RequestObjectProxy
from requests_mock.response import _Context

from common.constants import ResultCodes, TargetStatuses
from ._constants import States

from ._validators import (
    validate_active_flag,
    validate_auth_header_exists,
    validate_authorization,
    validate_date,
    validate_image_color_space,
    validate_image_data_type,
    validate_image_encoding,
    validate_image_format,
    validate_image_is_image,
    validate_image_size,
    validate_keys,
    validate_metadata_encoding,
    validate_metadata_type,
    validate_name,
    validate_not_invalid_json,
    validate_width,
)


@wrapt.decorator
def parse_target_id(
    wrapped: Callable[..., str],
    instance: 'MockVuforiaTargetAPI',
    args: Tuple[_RequestObjectProxy, _Context],
    kwargs: Dict
) -> str:
    """
    Parse a target ID in a URL path and give the method a target argument.

    Args:
        wrapped: An endpoint function for `requests_mock`.
        instance: The class that the endpoint function is in.
        args: The arguments given to the endpoint function.
        kwargs: The keyword arguments given to the endpoint function.

    Returns:
        The result of calling the endpoint.
        If a target ID is given in the path then the wrapped function is given
        an extra argument - the matching target.
        A `NOT_FOUND` response if there is no matching target.
    """
    request, context = args

    split_path = request.path.split('/')

    if len(split_path) == 2:
        return wrapped(*args, **kwargs)

    target_id = split_path[-1]

    try:
        [matching_target] = [
            target for target in instance.targets
            if target.target_id == target_id
        ]
    except ValueError:
        body = {
            'transaction_id': uuid.uuid4().hex,
            'result_code': ResultCodes.UNKNOWN_TARGET.value,
        }  # type: Dict[str, str]
        context.status_code = codes.NOT_FOUND  # pylint: disable=no-member
        return json.dumps(body)

    new_args = args + (matching_target, )
    return wrapped(*new_args, **kwargs)


@wrapt.decorator
def headers(
    wrapped: Callable[..., str],
    instance: 'MockVuforiaTargetAPI',  # pylint: disable=unused-argument
    args: Tuple[_RequestObjectProxy, _Context],
    kwargs: Dict
) -> str:
    """
    Set the `Content-Length` and `Date` headers.

    Args:
        wrapped: An endpoint function for `requests_mock`.
        instance: The class that the endpoint function is in.
        args: The arguments given to the endpoint function.
        kwargs: The keyword arguments given to the endpoint function.

    Returns:
        The result of calling the endpoint.
    """
    _, context = args

    result = wrapped(*args, **kwargs)
    context.headers['Content-Length'] = str(len(result))
    date = email.utils.formatdate(None, localtime=False, usegmt=True)
    context.headers['Date'] = date
    return result


class Route:
    """
    A container for the route details which `requests_mock` needs.

    We register routes with names, and when we have an instance to work with
    later.
    """

    def __init__(self, route_name: str, path_pattern: str,
                 methods: List[str]) -> None:
        """
        Args:
            route_name: The name of the method.
            path_pattern: The end part of a URL pattern. E.g. `/targets` or
                `/targets/.+`.
            methods: HTTP methods that map to the route function.

        Attributes:
            route_name: The name of the method.
            path_pattern: The end part of a URL pattern. E.g. `/targets` or
                `/targets/.+`.
            methods: HTTP methods that map to the route function.
            endpoint: The method `requests_mock` should call when the endpoint
                is requested.
        """
        self.route_name = route_name
        self.path_pattern = path_pattern
        self.methods = methods


ROUTES = set([])


def route(
    path_pattern: str,
    methods: List[str],
    mandatory_keys: Optional[Set[str]]=None,
    optional_keys: Optional[Set[str]]=None
) -> Callable[..., Callable]:
    """
    Register a decorated method so that it can be recognized as a route.

    Args:
        path_pattern: The end part of a URL pattern. E.g. `/targets` or
            `/targets/.+`.
        methods: HTTP methods that map to the route function.
        mandatory_keys: Keys required by the endpoint.
        optional_keys: Keys which are not required by the endpoint but which
            are allowed.
    """

    def decorator(method: Callable[..., str]) -> Callable[..., str]:
        """
        Register a decorated method so that it can be recognized as a route.

        Args:
            method: Method to register.

        Returns:
            The given `method` with no changes.
        """
        ROUTES.add(
            Route(
                route_name=method.__name__,
                path_pattern=path_pattern,
                methods=methods,
            )
        )

        key_validator = validate_keys(
            optional_keys=optional_keys or set([]),
            mandatory_keys=mandatory_keys or set([]),
        )

        # There is an undocumented difference in behavior between `/summary`
        # and other endpoints.
        if path_pattern == '/summary':
            decorators = [
                validate_authorization,
                key_validator,
                validate_not_invalid_json,
                validate_date,
                validate_auth_header_exists,
                headers,
            ]
        else:
            decorators = [
                parse_target_id,
                validate_authorization,
                validate_metadata_encoding,
                validate_metadata_type,
                validate_active_flag,
                validate_image_size,
                validate_image_color_space,
                validate_image_format,
                validate_image_is_image,
                validate_image_encoding,
                validate_image_data_type,
                validate_name,
                validate_width,
                key_validator,
                validate_date,
                validate_not_invalid_json,
                validate_auth_header_exists,
                headers,
            ]

        for decorator in decorators:
            method = decorator(method)

        return method

    return decorator


class Target:  # pylint: disable=too-many-instance-attributes
    """
    A Vuforia Target as managed in
    https://developer.vuforia.com/target-manager.

    Attributes:
        reco_rating (str): An empty string (for now according to the
            documentation).
    """

    reco_rating = ''
    _processing_time_seconds = 0.5

    def __init__(
        self, name: str, active_flag: bool, width: float, image: io.BytesIO
    ) -> None:
        """
        Args:
            name: The name of the target.
            active_flag: Whether or not the target is active for query.
            width: The width of the image in scene unit.
            image: The image associated with the target.

        Attributes:
            name (str): The name of the target.
            target_id (str): The unique ID of the target.
            active_flag (bool): Whether or not the target is active for query.
            width (int): The width of the image in scene unit.
            upload_date: The time that the target was created.
            last_modified_date: The time that the target was last modified.
        """
        self.name = name
        self.target_id = uuid.uuid4().hex
        self.active_flag = active_flag
        self.width = width
        self.upload_date = datetime.datetime.now()  # type: datetime.datetime
        self.last_modified_date = self.upload_date
        self._tracking_rating = random.randint(0, 5)
        self._image = image

    @property
    def _post_processing_status(self) -> TargetStatuses:
        """
        Return the status of the target, or what it will be when processing is
        finished.

        The status depends on the standard deviation of the color bands.
        How VWS determines this is unknown, but it relates to how suitable the
        target is for detection.
        """
        image = Image.open(self._image)
        image_stat = ImageStat.Stat(image)

        average_std_dev = statistics.mean(image_stat.stddev)

        if average_std_dev > 5:
            return TargetStatuses.SUCCESS

        return TargetStatuses.FAILED

    @property
    def status(self) -> str:
        """
        Return the status of the target.

        For now this waits half a second (arbitrary) before changing the
        status from 'processing' to 'failed' or 'success'.

        The status depends on the standard deviation of the color bands.
        How VWS determines this is unknown, but it relates to how suitable the
        target is for detection.
        """
        processing_time = datetime.timedelta(
            seconds=self._processing_time_seconds
        )

        time_since_change = datetime.datetime.now() - self.last_modified_date

        if time_since_change <= processing_time:
            return TargetStatuses.PROCESSING.value

        return self._post_processing_status.value

    @property
    def tracking_rating(self) -> int:
        """
        Return the tracking rating of the target recognition image.

        In this implementation that is just a random integer between 0 and 5
        if the target status is 'success'.
        The rating is 0 if the target status is 'failed'.
        The rating is -1 for a short time while the target is being processed.
        The real VWS seems to give -1 for a short time while processing, then
        the real rating, even while it is still processing.
        """
        pre_rating_time = datetime.timedelta(
            # That this is half of the total processing time is unrealistic.
            # In VWS it is not a constant percentage.
            seconds=self._processing_time_seconds / 2
        )

        time_since_upload = datetime.datetime.now() - self.upload_date

        if time_since_upload <= pre_rating_time:
            return -1

        if self._post_processing_status == TargetStatuses.SUCCESS:
            return self._tracking_rating

        return 0


class MockVuforiaTargetAPI:  # pylint: disable=no-self-use
    """
    A fake implementation of the Vuforia Target API.

    This implementation is tied to the implementation of `requests_mock`.
    """

    def __init__(
        self,
        access_key: str,
        secret_key: str,
        database_name: str,
        state: States,
    ) -> None:
        """
        Args:
            database_name: The name of a VWS target manager database.
            access_key: A VWS access key.
            secret_key: A VWS secret key.
            state: The state of the services being mocked.

        Attributes:
            database_name: The name of a VWS target manager database name.
            access_key: A VWS access key.
            secret_key: A VWS secret key.
            targets: The ``Target``s in the database.
            routes: The `Route`s to be used in the mock.
            state: The state of the services being mocked.
        """
        self.database_name = database_name

        self.access_key = access_key  # type: str
        self.secret_key = secret_key  # type: str

        self.targets = []  # type: List[Target]
        self.routes = ROUTES  # type: Set[Route]
        self.state = state

    @route(
        path_pattern='/targets',
        methods=[POST],
        mandatory_keys={'image', 'width', 'name'},
        optional_keys={'active_flag', 'application_metadata'},
    )
    def add_target(
        self, request: _RequestObjectProxy, context: _Context
    ) -> str:
        """
        Add a target.

        Fake implementation of
        https://library.vuforia.com/articles/Solution/How-to-Add-a-Target-Using-VWS-API
        """
        name = request.json()['name']

        if any(target.name == name for target in self.targets):
            context.status_code = codes.FORBIDDEN  # pylint: disable=no-member
            body = {
                'transaction_id': uuid.uuid4().hex,
                'result_code': ResultCodes.TARGET_NAME_EXIST.value,
            }
            return json.dumps(body)

        active_flag = request.json().get('active_flag')
        if active_flag is None:
            active_flag = True

        image = request.json()['image']
        decoded = base64.b64decode(image)
        image_file = io.BytesIO(decoded)

        new_target = Target(
            name=request.json()['name'],
            width=request.json()['width'],
            image=image_file,
            active_flag=active_flag,
        )
        self.targets.append(new_target)

        context.status_code = codes.CREATED  # pylint: disable=no-member
        body = {
            'transaction_id': uuid.uuid4().hex,
            'result_code': ResultCodes.TARGET_CREATED.value,
            'target_id': new_target.target_id,
        }
        return json.dumps(body)

    @route(path_pattern='/targets/.+', methods=[DELETE])
    def delete_target(
        self,
        request: _RequestObjectProxy,  # pylint: disable=unused-argument
        context: _Context,
        target: Target,
    ) -> str:
        """
        Delete a target.

        Fake implementation of
        https://library.vuforia.com/articles/Solution/How-To-Delete-a-Target-Using-the-VWS-API
        """
        body = {}  # type: Dict[str, str]

        if target.status == TargetStatuses.PROCESSING.value:
            context.status_code = codes.FORBIDDEN  # pylint: disable=no-member
            body = {
                'transaction_id': uuid.uuid4().hex,
                'result_code': ResultCodes.TARGET_STATUS_PROCESSING.value,
            }
            return json.dumps(body)

        self.targets = [
            item for item in self.targets if item.target_id != target.target_id
        ]

        body = {
            'transaction_id': uuid.uuid4().hex,
            'result_code': ResultCodes.SUCCESS.value,
        }
        return json.dumps(body)

    @route(path_pattern='/summary', methods=[GET])
    def database_summary(
        self,
        request: _RequestObjectProxy,  # pylint: disable=unused-argument
        context: _Context,  # pylint: disable=unused-argument
    ) -> str:
        """
        Get a database summary report.

        Fake implementation of
        https://library.vuforia.com/articles/Solution/How-To-Get-a-Database-Summary-Report-Using-the-VWS-API
        """
<<<<<<< HEAD
        active_images = len(
            [
                target for target in self.targets
                if target.status == TargetStatuses.SUCCESS.value and
                target.active_flag
            ]
        )

        failed_images = len(
            [
                target for target in self.targets
                if target.status == TargetStatuses.FAILED.value
            ]
        )

        inactive_images = len(
            [
                target for target in self.targets
                if target.status == TargetStatuses.SUCCESS.value and
                not target.active_flag
            ]
        )

        body = {}  # type: Dict[str, Union[str, int]]
=======
        body = {}  # type: Dict[str, Union[str, int]]

        active_images = 0
        inactive_images = 0
        failed_images = 0
        processing_images = 0
>>>>>>> 985ed089

        body = {
            'result_code': ResultCodes.SUCCESS.value,
            'transaction_id': uuid.uuid4().hex,
            'name': self.database_name,
            'active_images': active_images,
            'inactive_images': inactive_images,
            'failed_images': failed_images,
            'target_quota': '',
            'total_recos': '',
            'current_month_recos': '',
            'previous_month_recos': '',
<<<<<<< HEAD
            'processing_images': 0,
=======
            'processing_images': processing_images,
>>>>>>> 985ed089
            'reco_threshold': '',
            'request_quota': '',
            'request_usage': '',
        }
        return json.dumps(body)

    @route(path_pattern='/targets', methods=[GET])
    def target_list(
        self,
        request: _RequestObjectProxy,  # pylint: disable=unused-argument
        context: _Context,  # pylint: disable=unused-argument
    ) -> str:
        """
        Get a list of all targets.

        Fake implementation of
        https://library.vuforia.com/articles/Solution/How-To-Get-a-Target-List-for-a-Cloud-Database-Using-the-VWS-API
        """
        results = [target.target_id for target in self.targets]

        body = {
            'transaction_id': uuid.uuid4().hex,
            'result_code': ResultCodes.SUCCESS.value,
            'results': results,
        }  # type: Dict[str, Union[str, List[str]]]
        return json.dumps(body)

    @route(path_pattern='/targets/.+', methods=[GET])
    def get_target(
        self,
        request: _RequestObjectProxy,  # pylint: disable=unused-argument
        context: _Context,  # pylint: disable=unused-argument
        target: Target,
    ) -> str:
        """
        Get details of a target.

        Fake implementation of
        https://library.vuforia.com/articles/Solution/How-To-Retrieve-a-Target-Record-Using-the-VWS-API
        """
        target_record = {
            'target_id': target.target_id,
            'active_flag': target.active_flag,
            'name': target.name,
            'width': target.width,
            'tracking_rating': target.tracking_rating,
            'reco_rating': target.reco_rating,
        }

        body = {
            'result_code': ResultCodes.SUCCESS.value,
            'transaction_id': uuid.uuid4().hex,
            'target_record': target_record,
            'status': target.status,
        }
        return json.dumps(body)

    @route(path_pattern='/duplicates/.+', methods=[GET])
    def get_duplicates(
        self,
        request: _RequestObjectProxy,  # pylint: disable=unused-argument
        context: _Context,
        target: Target,  # pylint: disable=unused-argument
    ) -> str:
        """
        Get targets which may be considered duplicates of a given target.

        Fake implementation of
        https://library.vuforia.com/articles/Solution/How-To-Check-for-Duplicate-Targets-using-the-VWS-API
        """

    @route(
        path_pattern='/targets/.+',
        methods=[PUT],
        optional_keys={
            'active_flag',
            'application_metadata',
            'image',
            'name',
            'width',
        },
    )
    def update_target(
        self,
        request: _RequestObjectProxy,
        context: _Context,
        target: Target,
    ) -> str:
        """
        Update a target.

        Fake implementation of
        https://library.vuforia.com/articles/Solution/How-To-Update-a-Target-Using-the-VWS-API
        """
        body = {}  # type: Dict[str, str]

        if target.status != TargetStatuses.SUCCESS.value:
            context.status_code = codes.FORBIDDEN  # pylint: disable=no-member
            body = {
                'transaction_id': uuid.uuid4().hex,
                'result_code': ResultCodes.TARGET_STATUS_NOT_SUCCESS.value,
            }
            return json.dumps(body)

        if 'width' in request.json():
            target.width = request.json()['width']

        if 'active_flag' in request.json():
            active_flag = request.json()['active_flag']
            if active_flag is None:
                body = {
                    'transaction_id': uuid.uuid4().hex,
                    'result_code': ResultCodes.FAIL.value,
                }
                context.status_code = codes.BAD_REQUEST  # noqa: E501 pylint: disable=no-member
                return json.dumps(body)
            target.active_flag = active_flag

        if 'application_metadata' in request.json():
            if request.json()['application_metadata'] is None:
                body = {
                    'transaction_id': uuid.uuid4().hex,
                    'result_code': ResultCodes.FAIL.value,
                }
                context.status_code = codes.BAD_REQUEST  # noqa: E501 pylint: disable=no-member
                return json.dumps(body)

        if 'name' in request.json():
            name = request.json()['name']
            other_targets = set(self.targets) - set([target])
            if any(other.name == name for other in other_targets):
                context.status_code = codes.FORBIDDEN  # noqa: E501 pylint: disable=no-member
                body = {
                    'transaction_id': uuid.uuid4().hex,
                    'result_code': ResultCodes.TARGET_NAME_EXIST.value,
                }
                return json.dumps(body)
            target.name = name

        target.last_modified_date = datetime.datetime.now()

        body = {
            'result_code': ResultCodes.SUCCESS.value,
            'transaction_id': uuid.uuid4().hex,
        }
        return json.dumps(body)

    @route(path_pattern='/summary/.+', methods=[GET])
    def target_summary(
        self,
        request: _RequestObjectProxy,  # pylint: disable=unused-argument
        context: _Context,  # pylint: disable=unused-argument
        target: Target,
    ) -> str:
        """
        Get a summary report for a target.

        Fake implementation of
        https://library.vuforia.com/articles/Solution/How-To-Retrieve-a-Target-Summary-Report-using-the-VWS-API
        """
        body = {
            'status': target.status,
            'transaction_id': uuid.uuid4().hex,
            'result_code': ResultCodes.SUCCESS.value,
            'database_name': self.database_name,
            'target_name': target.name,
            'upload_date': target.upload_date.strftime('%Y-%m-%d'),
            'active_flag': target.active_flag,
            'tracking_rating': target.tracking_rating,
            'total_recos': '',
            'current_month_recos': '',
            'previous_month_recos': '',
        }
        return json.dumps(body)<|MERGE_RESOLUTION|>--- conflicted
+++ resolved
@@ -485,7 +485,6 @@
         Fake implementation of
         https://library.vuforia.com/articles/Solution/How-To-Get-a-Database-Summary-Report-Using-the-VWS-API
         """
-<<<<<<< HEAD
         active_images = len(
             [
                 target for target in self.targets
@@ -508,16 +507,10 @@
                 not target.active_flag
             ]
         )
+        
+        processing_images = 0
 
         body = {}  # type: Dict[str, Union[str, int]]
-=======
-        body = {}  # type: Dict[str, Union[str, int]]
-
-        active_images = 0
-        inactive_images = 0
-        failed_images = 0
-        processing_images = 0
->>>>>>> 985ed089
 
         body = {
             'result_code': ResultCodes.SUCCESS.value,
@@ -530,11 +523,7 @@
             'total_recos': '',
             'current_month_recos': '',
             'previous_month_recos': '',
-<<<<<<< HEAD
-            'processing_images': 0,
-=======
             'processing_images': processing_images,
->>>>>>> 985ed089
             'reco_threshold': '',
             'request_quota': '',
             'request_usage': '',
