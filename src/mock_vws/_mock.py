--- conflicted
+++ resolved
@@ -362,39 +362,28 @@
 
 class Target:
     """
-<<<<<<< HEAD
-    XXX
+    A Vuforia Target as managed in
+    https://developer.vuforia.com/target-manager.
     """
 
     def __init__(self,
-                 name,
+                 name: str,
                  width,
                  image,
                  active_flag,
                  application_metadata) -> None:
         """
-        XXX
+        Args:
+            name: The name of the target.
+
+        Attributes:
+            name (str): The name of the target.
         """
         self.name = name
         self.width = width
         self.image = image
         self.active_flag = active_flag
         self.application_metadata = application_metadata
-=======
-    A Vuforia Target as managed in
-    https://developer.vuforia.com/target-manager.
-    """
-
-    def __init__(self, name: str) -> None:
-        """
-        Args:
-            name: The name of the target.
-
-        Attributes:
-            name (str): The name of the target.
-        """
-        self.name = name
->>>>>>> 06981269
 
 
 class MockVuforiaTargetAPI:  # pylint: disable=no-self-use
@@ -419,10 +408,6 @@
         self.secret_key = secret_key  # type: str
 
         self.targets = []  # type: List[Target]
-<<<<<<< HEAD
-
-=======
->>>>>>> 06981269
         self.routes = ROUTES  # type: Set[Route]
 
     @route(
@@ -470,16 +455,6 @@
         image_file = io.BytesIO(decoded)
         image_file_type = imghdr.what(image_file)
 
-        if request_body_json:
-            target = Target(
-                name='a',
-                width=1,
-                image=b'a',
-                active_flag=True,
-                application_metadata=b'x',
-            )
-            self.targets.append(target)
-            context.status_code = codes.CREATED  # pylint: disable=no-member
         if image_file_type not in ('png', 'jpeg'):
             context.status_code = codes.UNPROCESSABLE_ENTITY  # noqa: E501 pylint: disable=no-member
             body = {
@@ -488,7 +463,13 @@
             }
             return json.dumps(body)
 
-        new_target = Target(name=name)
+        new_target = Target(
+            name=name,
+            width=width,
+            image=image,
+            active_flag=True,
+            application_metadata=b'x',
+        )
         self.targets.append(new_target)
 
         context.status_code = codes.CREATED  # pylint: disable=no-member
