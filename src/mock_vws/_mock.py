--- conflicted
+++ resolved
@@ -223,27 +223,12 @@
         decoded_body = request.body.decode('ascii')
 
         valid = True
+
         try:
             request_body_json = json.loads(decoded_body)
         except JSONDecodeError:
             request_body_json = {}
 
-        valid = valid and 'image' in request_body_json
-
-        width = request_body_json.get('width')
-        width_is_number = isinstance(width, numbers.Number)
-        width_positive = width_is_number and width >= 0
-<<<<<<< HEAD
-        valid = valid and width_positive
-
-        try:
-            name = request_body_json['name']
-            valid = valid and isinstance(name, str)
-            valid = valid and 0 < len(name) < 65
-        except KeyError:
-            valid = False
-
-        # TODO: Bad request for all endpoints if there's stuff not allowed?
         allowed_keys = {
             'name',
             'width',
@@ -254,14 +239,26 @@
         valid = valid and all(key in allowed_keys for key in
                               request_body_json.keys())
 
+        mandatory_keys = {
+            'image',
+            'width',
+            'name',
+        }
+
+        valid = valid and all(name in request_body_json.keys() for name in
+                              mandatory_keys)
+
+        width = request_body_json.get('width')
+        name = request_body_json.get('name')
+
+        width_is_number = isinstance(width, numbers.Number)
+        width_positive = width_is_number and width >= 0
+        valid = valid and width_positive
+
+        valid = valid and isinstance(name, str)
+        valid = valid and 0 < len(name) < 65
+
         if valid:
-=======
-
-        name_exists = 'name' in request_body_json
-        image_exists = 'image' in request_body_json
-
-        if width_positive and name_exists and image_exists:
->>>>>>> f1faa49c
             context.status_code = codes.CREATED  # pylint: disable=no-member
             body = {
                 'transaction_id': uuid.uuid4().hex,
