"""
A fake implementation of VWS.
"""

import base64
import imghdr
import io
import json
import numbers
import uuid
from datetime import datetime, timedelta
from json.decoder import JSONDecodeError
from typing import (  # noqa F401
    Any,
    Callable,
    Dict,
    List,
    Optional,
    Set,
    Tuple,
    Union,
)

import wrapt
from requests import codes
from requests_mock import DELETE, GET, POST, PUT
from requests_mock.request import _RequestObjectProxy
from requests_mock.response import _Context

from common.constants import ResultCodes
from vws._request_utils import authorization_header


@wrapt.decorator
def validate_not_invalid_json(wrapped: Callable[..., str],
                              instance: 'MockVuforiaTargetAPI',  # noqa: E501 pylint: disable=unused-argument
                              args: Tuple[_RequestObjectProxy, _Context],
                              kwargs: Dict) -> str:
    """
    Validate that there is either no JSON given or the JSON given is valid.

    Args:
        wrapped: An endpoint function for `requests_mock`.
        instance: The class that the endpoint function is in.
        args: The arguments given to the endpoint function.
        kwargs: The keyword arguments given to the endpoint function.

    Returns:
        The result of calling the endpoint.
        An `UNAUTHORIZED` response if there is invalid JSON given to the
        database summary endpoint.
        A `BAD_REQUEST` response with a FAIL result code if there is invalid
        JSON given to a POST request.
        A `BAD_REQUEST` with empty text if there is invalid JSON given to
        another request type.
    """
    request, context = args

    if request.text is None:
        return wrapped(*args, **kwargs)

    try:
        request.json()
    except JSONDecodeError:
        if request.path == '/summary':
            context.status_code = codes.UNAUTHORIZED  # noqa: E501 pylint: disable=no-member
            body = {
                'transaction_id': uuid.uuid4().hex,
                'result_code': ResultCodes.AUTHENTICATION_FAILURE.value,
            }
            return json.dumps(body)
        elif request.method in (POST, PUT):
            context.status_code = codes.BAD_REQUEST  # noqa: E501 pylint: disable=no-member
            body = {
                'transaction_id': uuid.uuid4().hex,
                'result_code': ResultCodes.FAIL.value,
            }
            return json.dumps(body)

        context.status_code = codes.BAD_REQUEST  # noqa: E501 pylint: disable=no-member
        context.headers.pop('Content-Type')
        return ''

    return wrapped(*args, **kwargs)


@wrapt.decorator
def validate_auth_header_exists(
        wrapped: Callable[..., str],
        instance: 'MockVuforiaTargetAPI',  # noqa: E501 pylint: disable=unused-argument
        args: Tuple[_RequestObjectProxy, _Context],
        kwargs: Dict) -> str:
    """
    Validate that there is an authorization header given to a VWS endpoint.

    Args:
        wrapped: An endpoint function for `requests_mock`.
        instance: The class that the endpoint function is in.
        args: The arguments given to the endpoint function.
        kwargs: The keyword arguments given to the endpoint function.

    Returns:
        The result of calling the endpoint.
        An `UNAUTHORIZED` response if there is no "Authorization" header.
    """
    request, context = args
    if 'Authorization' not in request.headers:
        context.status_code = codes.UNAUTHORIZED  # noqa: E501 pylint: disable=no-member
        body = {
            'transaction_id': uuid.uuid4().hex,
            'result_code': ResultCodes.AUTHENTICATION_FAILURE.value,
        }
        return json.dumps(body)

    return wrapped(*args, **kwargs)


@wrapt.decorator
def validate_authorization(wrapped: Callable[..., str],
                           instance: 'MockVuforiaTargetAPI',
                           args: Tuple[_RequestObjectProxy, _Context],
                           kwargs: Dict) -> str:
    """
    Validate the authorization header given to a VWS endpoint.

    Args:
        wrapped: An endpoint function for `requests_mock`.
        instance: The class that the endpoint function is in.
        args: The arguments given to the endpoint function.
        kwargs: The keyword arguments given to the endpoint function.

    Returns:
        The result of calling the endpoint.
        A `BAD_REQUEST` response if the "Authorization" header is not as
        expected.
    """
    request, context = args

    if request.text is None:
        content = b''
    else:
        content = bytes(request.text, encoding='utf-8')

    expected_authorization_header = authorization_header(
        access_key=bytes(instance.access_key, encoding='utf-8'),
        secret_key=bytes(instance.secret_key, encoding='utf-8'),
        method=request.method,
        content=content,
        content_type=request.headers.get('Content-Type', ''),
        date=request.headers.get('Date', ''),
        request_path=request.path,
    )

    if request.headers['Authorization'] != expected_authorization_header:
        context.status_code = codes.BAD_REQUEST  # noqa: E501 pylint: disable=no-member
        body = {
            'transaction_id': uuid.uuid4().hex,
            'result_code': ResultCodes.FAIL.value,
        }
        return json.dumps(body)

    return wrapped(*args, **kwargs)


@wrapt.decorator
def validate_date(wrapped: Callable[..., str],
                  instance: 'MockVuforiaTargetAPI',  # noqa: E501 pylint: disable=unused-argument
                  args: Tuple[_RequestObjectProxy, _Context],
                  kwargs: Dict) -> str:
    """
    Validate the date header given to a VWS endpoint.

    Args:
        wrapped: An endpoint function for `requests_mock`.
        instance: The class that the endpoint function is in.
        args: The arguments given to the endpoint function.
        kwargs: The keyword arguments given to the endpoint function.

    Returns:
        The result of calling the endpoint.
    """
    request, context = args

    try:
        date_from_header = datetime.strptime(
            request.headers['Date'],
            '%a, %d %b %Y %H:%M:%S GMT',
        )
    except (KeyError, ValueError):
        context.status_code = codes.BAD_REQUEST  # noqa: E501 pylint: disable=no-member
        body = {
            'transaction_id': uuid.uuid4().hex,
            'result_code': ResultCodes.FAIL.value,
        }
        return json.dumps(body)

    time_difference = datetime.now() - date_from_header
    maximum_time_difference = timedelta(minutes=5)

    if abs(time_difference) >= maximum_time_difference:
        context.status_code = codes.FORBIDDEN  # noqa: E501 pylint: disable=no-member

        body = {
            'transaction_id': uuid.uuid4().hex,
            'result_code': ResultCodes.REQUEST_TIME_TOO_SKEWED.value,
        }
        return json.dumps(body)

    return wrapped(*args, **kwargs)


def validate_keys(mandatory_keys: Set[str],
                  optional_keys: Set[str]) -> Callable:
    """
    Args:
        mandatory_keys: Keys required by the endpoint.
        optional_keys: Keys which are not required by the endpoint but which
            are allowed.

    Returns:
        A wrapper function to validate that the keys given to the endpoint are
            all allowed and that the mandatory keys are given.
    """
    @wrapt.decorator
    def wrapper(wrapped: Callable[..., str],
                instance: 'MockVuforiaTargetAPI',  # noqa: E501 pylint: disable=unused-argument
                args: Tuple[_RequestObjectProxy, _Context],
                kwargs: Dict,
               ) -> str:
        """
        Validate the request keys given to a VWS endpoint.

        Args:
            wrapped: An endpoint function for `requests_mock`.
            instance: The class that the endpoint function is in.
            args: The arguments given to the endpoint function.
            kwargs: The keyword arguments given to the endpoint function.

        Returns:
            The result of calling the endpoint.
            A `BAD_REQUEST` error if any keys are not allowed, or if any
            required keys are missing.
        """
        request, context = args
        allowed_keys = mandatory_keys.union(optional_keys)

        if request.text is None and not allowed_keys:
            return wrapped(*args, **kwargs)

        given_keys = set(request.json().keys())
        all_given_keys_allowed = given_keys.issubset(allowed_keys)
        all_mandatory_keys_given = mandatory_keys.issubset(given_keys)

        if all_given_keys_allowed and all_mandatory_keys_given:
            return wrapped(*args, **kwargs)

        context.status_code = codes.BAD_REQUEST  # noqa: E501 pylint: disable=no-member
        body = {
            'transaction_id': uuid.uuid4().hex,
            'result_code': ResultCodes.FAIL.value,
        }
        return json.dumps(body)

    return wrapper


class Route:
    """
    A container for the route details which `requests_mock` needs.

    We register routes with names, and when we have an instance to work with
    later.
    """

    def __init__(self, route_name: str, path_pattern: str,
                 methods: List[str]) -> None:
        """
        Args:
            route_name: The name of the method.
            path_pattern: The end part of a URL pattern. E.g. `/targets` or
                `/targets/.+`.
            methods: HTTP methods that map to the route function.

        Attributes:
            route_name: The name of the method.
            path_pattern: The end part of a URL pattern. E.g. `/targets` or
                `/targets/.+`.
            methods: HTTP methods that map to the route function.
            endpoint: The method `requests_mock` should call when the endpoint
                is requested.
        """
        self.route_name = route_name
        self.path_pattern = path_pattern
        self.methods = methods


ROUTES = set([])


def route(
        path_pattern: str,
        methods: List[str],
        mandatory_keys: Optional[Set[str]]=None,
        optional_keys: Optional[Set[str]]=None) -> Callable[..., Callable]:
    """
    Register a decorated method so that it can be recognized as a route.

    Args:
        path_pattern: The end part of a URL pattern. E.g. `/targets` or
            `/targets/.+`.
        methods: HTTP methods that map to the route function.
    """
    def decorator(method: Callable[..., str]) -> Callable[
            ..., str]:
        """
        Register a decorated method so that it can be recognized as a route.

        Args:
            method: Method to register.

        Returns:
            The given `method` with no changes.
        """
        ROUTES.add(
            Route(
                route_name=method.__name__,
                path_pattern=path_pattern,
                methods=methods,
            )
        )

        key_validator = validate_keys(
            optional_keys=optional_keys or set([]),
            mandatory_keys=mandatory_keys or set([]),
        )

        # There is an undocumented difference in behavior between `/summary`
        # and other endpoints.
        if path_pattern == '/summary':
            validators = [
                validate_authorization,
                key_validator,
                validate_not_invalid_json,
                validate_date,
                validate_auth_header_exists,
            ]
        else:
            validators = [
                validate_authorization,
                key_validator,
                validate_date,
                validate_not_invalid_json,
                validate_auth_header_exists,
            ]

        for validator in validators:
            method = validator(method)

        return method
    return decorator


class Target:
    """
    XXX
    """

    def __init__(self,
                 name,
                 width,
                 image,
                 active_flag,
                 application_metadata) -> None:
        """
        XXX
        """
        self.name = name
        self.width = width
        self.image = image
        self.active_flag = active_flag
        self.application_metadata = application_metadata


class MockVuforiaTargetAPI:  # pylint: disable=no-self-use
    """
    A fake implementation of the Vuforia Target API.

    This implementation is tied to the implementation of `requests_mock`.
    """

    def __init__(self, access_key: str, secret_key: str) -> None:
        """
        Args:
            access_key: A VWS access key.
            secret_key: A VWS secret key.

        Attributes:
            access_key: A VWS access key.
            secret_key: A VWS secret key.
            routes: The `Route`s to be used in the mock.
        """
        self.access_key = access_key  # type: str
        self.secret_key = secret_key  # type: str

        self.targets = []  # type: List[Target]

        self.routes = ROUTES  # type: Set[Route]

    @route(
        path_pattern='/targets',
        methods=[POST],
        mandatory_keys={'image', 'width', 'name'},
        optional_keys={'active_flag', 'application_metadata'},
    )
    def add_target(self,
                   request: _RequestObjectProxy,
                   context: _Context) -> str:
        """
        Add a target.

        Fake implementation of
        https://library.vuforia.com/articles/Solution/How-to-Add-a-Target-Using-VWS-API
        """
        width = request.json().get('width')
        name = request.json().get('name')

        width_is_number = isinstance(width, numbers.Number)
        width_positive = width_is_number and width >= 0

        name_is_string = isinstance(name, str)
        name_valid_length = name_is_string and 0 < len(name) < 65

        if not all([width_positive, name_valid_length]):
            context.status_code = codes.BAD_REQUEST  # noqa: E501 pylint: disable=no-member
            body = {
                'transaction_id': uuid.uuid4().hex,
                'result_code': ResultCodes.FAIL.value,
            }
            return json.dumps(body)

        image = request.json().get('image')
        decoded = base64.b64decode(image)
        image_file = io.BytesIO(decoded)
        image_file_type = imghdr.what(image_file)

<<<<<<< HEAD
        if request_body_json:
            target = Target(
                name='a',
                width=1,
                image=b'a',
                active_flag=True,
                application_metadata=b'x',
            )
            self.targets.append(target)
            context.status_code = codes.CREATED  # pylint: disable=no-member
=======
        if image_file_type not in ('png', 'jpeg'):
            context.status_code = codes.UNPROCESSABLE_ENTITY  # noqa: E501 pylint: disable=no-member
>>>>>>> d02d6863
            body = {
                'transaction_id': uuid.uuid4().hex,
                'result_code': ResultCodes.BAD_IMAGE.value,
            }
            return json.dumps(body)

        context.status_code = codes.CREATED  # pylint: disable=no-member
        body = {
            'transaction_id': uuid.uuid4().hex,
            'result_code': ResultCodes.TARGET_CREATED.value,
            'target_id': uuid.uuid4().hex,
        }
        return json.dumps(body)

    @route(path_pattern='/targets/.+', methods=[DELETE])
    def delete_target(self,
                      request: _RequestObjectProxy,  # noqa: E501 pylint: disable=unused-argument
                      context: _Context) -> str:
        """
        Delete a target.

        Fake implementation of
        https://library.vuforia.com/articles/Solution/How-To-Delete-a-Target-Using-the-VWS-API
        """
        body = {
            'transaction_id': uuid.uuid4().hex,
            'result_code': ResultCodes.UNKNOWN_TARGET.value,
        }  # type: Dict[str, str]
        context.status_code = codes.NOT_FOUND  # noqa: E501 pylint: disable=no-member

        return json.dumps(body)

    @route(path_pattern='/summary', methods=[GET])
    def database_summary(self,
                         request: _RequestObjectProxy,  # noqa: E501 pylint: disable=unused-argument
                         context: _Context) -> str:
        """
        Get a database summary report.

        Fake implementation of
        https://library.vuforia.com/articles/Solution/How-To-Get-a-Database-Summary-Report-Using-the-VWS-API
        """
        body = {}  # type: Dict[str, str]

        context.status_code = codes.OK  # pylint: disable=no-member
        body = {
            'result_code': ResultCodes.SUCCESS.value,
            'transaction_id': uuid.uuid4().hex,
            'name': '',
            'active_images': '',
            'inactive_images': '',
            'failed_images': '',
            'target_quota': '',
            'total_recos': '',
            'current_month_recos': '',
            'previous_month_recos': '',
            'processing_images': '',
            'reco_threshold': '',
            'request_quota': '',
            'request_usage': '',
        }
        return json.dumps(body)

    @route(path_pattern='/targets', methods=[GET])
    def target_list(self,
                    request: _RequestObjectProxy,  # noqa: E501 pylint: disable=unused-argument
                    context: _Context) -> str:
        """
        Get a list of all targets.

        Fake implementation of
        https://library.vuforia.com/articles/Solution/How-To-Get-a-Target-List-for-a-Cloud-Database-Using-the-VWS-API
        """
        body = {}  # type: Dict[str, Union[str, List[object]]]

        context.status_code = codes.OK  # pylint: disable=no-member
        body = {
            'transaction_id': uuid.uuid4().hex,
            'result_code': ResultCodes.SUCCESS.value,
            'results': [],
        }
        return json.dumps(body)

    @route(path_pattern='/targets/.+', methods=[GET])
    def get_target(self,
                   request: _RequestObjectProxy,  # noqa: E501 pylint: disable=unused-argument
                   context: _Context) -> str:
        """
        Get details of a target.

        Fake implementation of
        https://library.vuforia.com/articles/Solution/How-To-Retrieve-a-Target-Record-Using-the-VWS-API
        """
        body = {
            'transaction_id': uuid.uuid4().hex,
            'result_code': ResultCodes.UNKNOWN_TARGET.value,
        }  # type: Dict[str, str]
        context.status_code = codes.NOT_FOUND  # noqa: E501 pylint: disable=no-member

        return json.dumps(body)

    @route(path_pattern='/duplicates/.+', methods=[GET])
    def get_duplicates(self,
                       request: _RequestObjectProxy,  # noqa: E501 pylint: disable=unused-argument
                       context: _Context) -> str:
        """
        Get targets which may be considered duplicates of a given target.

        Fake implementation of
        https://library.vuforia.com/articles/Solution/How-To-Check-for-Duplicate-Targets-using-the-VWS-API
        """
        body = {
            'transaction_id': uuid.uuid4().hex,
            'result_code': ResultCodes.UNKNOWN_TARGET.value,
        }  # type: Dict[str, str]
        context.status_code = codes.NOT_FOUND  # noqa: E501 pylint: disable=no-member

        return json.dumps(body)

    @route(path_pattern='/targets/.+', methods=[PUT])
    def update_target(self,
                      request: _RequestObjectProxy,  # noqa: E501 pylint: disable=unused-argument
                      context: _Context) -> str:
        """
        Update a target.

        Fake implementation of
        https://library.vuforia.com/articles/Solution/How-To-Update-a-Target-Using-the-VWS-API
        """
        body = {
            'transaction_id': uuid.uuid4().hex,
            'result_code': ResultCodes.UNKNOWN_TARGET.value,
        }  # type: Dict[str, str]
        context.status_code = codes.NOT_FOUND  # noqa: E501 pylint: disable=no-member

        return json.dumps(body)

    @route(path_pattern='/summary/.+', methods=[GET])
    def target_summary(self,
                       request: _RequestObjectProxy,  # noqa: E501 pylint: disable=unused-argument
                       context: _Context) -> str:
        """
        Get a summary report for a target.

        Fake implementation of
        https://library.vuforia.com/articles/Solution/How-To-Retrieve-a-Target-Summary-Report-using-the-VWS-API
        """
        body = {
            'transaction_id': uuid.uuid4().hex,
            'result_code': ResultCodes.UNKNOWN_TARGET.value,
        }  # type: Dict[str, str]
        context.status_code = codes.NOT_FOUND  # noqa: E501 pylint: disable=no-member

        return json.dumps(body)<|MERGE_RESOLUTION|>--- conflicted
+++ resolved
@@ -443,7 +443,6 @@
         image_file = io.BytesIO(decoded)
         image_file_type = imghdr.what(image_file)
 
-<<<<<<< HEAD
         if request_body_json:
             target = Target(
                 name='a',
@@ -454,10 +453,8 @@
             )
             self.targets.append(target)
             context.status_code = codes.CREATED  # pylint: disable=no-member
-=======
         if image_file_type not in ('png', 'jpeg'):
             context.status_code = codes.UNPROCESSABLE_ENTITY  # noqa: E501 pylint: disable=no-member
->>>>>>> d02d6863
             body = {
                 'transaction_id': uuid.uuid4().hex,
                 'result_code': ResultCodes.BAD_IMAGE.value,
