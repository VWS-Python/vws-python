--- conflicted
+++ resolved
@@ -32,19 +32,10 @@
 
 
 @wrapt.decorator
-<<<<<<< HEAD
-def validate_authorization(wrapped: Callable[..., str],
-                           instance: 'MockVuforiaTargetAPI',
-                           args: Union[
-                               Tuple[_RequestObjectProxy, _Context],
-                               Tuple[_RequestObjectProxy, _Context, str]],
-                           kwargs: Dict) -> str:
-=======
 def validate_not_invalid_json(wrapped: Callable[..., str],
                               instance: 'MockVuforiaTargetAPI',  # noqa: E501 pylint: disable=unused-argument
                               args: Tuple[_RequestObjectProxy, _Context],
                               kwargs: Dict) -> str:
->>>>>>> 4e108c7c
     """
     Validate that there is either no JSON given or the JSON given is valid.
 
@@ -129,7 +120,9 @@
 @wrapt.decorator
 def validate_authorization(wrapped: Callable[..., str],
                            instance: 'MockVuforiaTargetAPI',
-                           args: Tuple[_RequestObjectProxy, _Context],
+                           args: Union[
+                               Tuple[_RequestObjectProxy, _Context],
+                               Tuple[_RequestObjectProxy, _Context, str]],
                            kwargs: Dict) -> str:
     """
     Validate the authorization header given to a VWS endpoint.
@@ -447,7 +440,6 @@
 ROUTES = set([])
 
 
-<<<<<<< HEAD
 @wrapt.decorator
 def parse_path(wrapped: Callable[..., str],
                instance: 'MockVuforiaTargetAPI',
@@ -501,14 +493,11 @@
     return _execute(*args, **kwargs)
 
 
-def route(path_pattern: str, methods: List[str]) -> Callable[..., Callable]:
-=======
 def route(
         path_pattern: str,
         methods: List[str],
         mandatory_keys: Optional[Set[str]]=None,
         optional_keys: Optional[Set[str]]=None) -> Callable[..., Callable]:
->>>>>>> 4e108c7c
     """
     Register a decorated method so that it can be recognized as a route.
 
@@ -535,14 +524,6 @@
                 methods=methods,
             )
         )
-<<<<<<< HEAD
-        # pylint is not very good with decorators
-        # https://github.com/PyCQA/pylint/issues/259#issuecomment-267671718
-        date_validated = validate_date(method)  # noqa: E501 pylint: disable=no-value-for-parameter
-        authorization_validated = validate_authorization(date_validated)  # noqa: E501 pylint: disable=no-value-for-parameter
-        path_parsed = parse_path(authorization_validated)  # noqa: E501 pylint: disable=no-value-for-parameter
-        return path_parsed
-=======
 
         key_validator = validate_keys(
             optional_keys=optional_keys or set([]),
@@ -555,6 +536,7 @@
             validators = [
                 validate_authorization,
                 key_validator,
+                parse_path,
                 validate_not_invalid_json,
                 validate_date,
                 validate_auth_header_exists,
@@ -566,6 +548,7 @@
                 validate_name,
                 validate_width,
                 key_validator,
+                parse_path,
                 validate_date,
                 validate_not_invalid_json,
                 validate_auth_header_exists,
@@ -575,7 +558,6 @@
             method = validator(method)
 
         return method
->>>>>>> 4e108c7c
     return decorator
 
 
