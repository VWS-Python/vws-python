--- conflicted
+++ resolved
@@ -228,8 +228,12 @@
         except JSONDecodeError:
             request_body_json = {}
 
-<<<<<<< HEAD
         valid = valid and 'image' in request_body_json
+
+        width = request_body_json.get('width')
+        width_is_number = isinstance(width, numbers.Number)
+        width_positive = width_is_number and width >= 0
+        valid = valid and width_positive
         try:
             width = request_body_json['width']
             valid = valid and width >= 0
@@ -255,12 +259,6 @@
                               request_body_json.keys())
 
         if valid:
-=======
-        width = request_body_json.get('width')
-        width_is_number = isinstance(width, numbers.Number)
-        width_positive = width_is_number and width >= 0
-        if width_positive:
->>>>>>> 1d670580
             context.status_code = codes.CREATED  # pylint: disable=no-member
             body = {
                 'transaction_id': uuid.uuid4().hex,
