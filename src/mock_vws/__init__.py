"""
Tools for using a fake implementation of Vuforia.
"""

import re
import uuid
from contextlib import ContextDecorator
from urllib.parse import urljoin
import email.utils

from typing import Optional, Tuple, Union

from requests_mock.mocker import Mocker

from ._constants import States
from ._mock_web_services_api import MockVuforiaWebServicesAPI
from ._mock_web_query_api import MockVuforiaWebQueryAPI


class MockVWS(ContextDecorator):
    """
    Route requests to Vuforia's Web Service APIs to fakes of those APIs.

    This creates a mock which uses access keys from the environment.
    See the README to find which secrets to set.
    """

    def __init__(  # pylint: disable=too-many-arguments
        self,
        real_http: bool=False,
        state: States=States.WORKING,
        server_access_key: Optional[str]=None,
        server_secret_key: Optional[str]=None,
        client_access_key: Optional[str]=None,
        client_secret_key: Optional[str]=None,
        database_name: Optional[str]=None,
        processing_time_seconds: Union[int, float]=0.5,
    ) -> None:
        """
        Args:
            real_http: Whether or not to forward requests to the real server if
                they are not handled by the mock.
                See
                http://requests-mock.readthedocs.io/en/latest/mocker.html#real-http-requests
            state: The state of the services being mocked.
            database_name: The name of the mock VWS target manager database.
                By default this is a random string.
            server_access_key: A VWS server access key for the mock.
            server_secret_key: A VWS server secret key for the mock.
            client_access_key: A VWS client access key for the mock.
            client_secret_key: A VWS client secret key for the mock.
            processing_time_seconds: The number of seconds to process each
                image for. In the real Vuforia Web Services, this is not
                deterministic.

        Attributes:
            server_access_key (str): A VWS server access key for the mock.
            server_secret_key (str): A VWS server secret key for the mock.
            database_name (str): The name of the mock VWS target manager
                database.
        """
        super().__init__()

        if database_name is None:
            database_name = uuid.uuid4().hex

        if server_access_key is None:
            server_access_key = uuid.uuid4().hex

        if server_secret_key is None:
            server_secret_key = uuid.uuid4().hex

        if client_access_key is None:
            client_access_key = uuid.uuid4().hex

        if client_secret_key is None:
            client_secret_key = uuid.uuid4().hex

        self._real_http = real_http
        self._mock = Mocker()
        self._state = state
        self._processing_time_seconds = processing_time_seconds

        self.server_access_key = server_access_key
        self.server_secret_key = server_secret_key
        self.client_access_key = client_access_key
        self.client_secret_key = client_secret_key
        self.database_name = database_name

    def __enter__(self) -> 'MockVWS':
        """
        Start an instance of a Vuforia mock with access keys set from
        environment variables.

        Returns:
            ``self``.
        """
        mock_vws_api = MockVuforiaWebServicesAPI(
            database_name=self.database_name,
            server_access_key=self.server_access_key,
            server_secret_key=self.server_secret_key,
            state=self._state,
            processing_time_seconds=self._processing_time_seconds,
        )

        mock_vwq_api = MockVuforiaWebQueryAPI(
<<<<<<< HEAD
            server_access_key=self.server_access_key,
            server_secret_key=self.server_secret_key,
=======
            client_access_key=self.client_access_key,
            client_secret_key=self.client_secret_key,
>>>>>>> 7cdcd4bb
        )

        date = email.utils.formatdate(None, localtime=False, usegmt=True)

        headers = {
            'Connection': 'keep-alive',
            'Content-Type': 'application/json',
            'Server': 'nginx',
            'Date': date,
        }

        with Mocker(real_http=self._real_http) as mock:
            for route in mock_vws_api.routes:
                url_pattern = urljoin(
                    base='https://vws.vuforia.com',
                    url=route.path_pattern + '$',
                )

                for http_method in route.http_methods:
                    mock.register_uri(
                        method=http_method,
                        url=re.compile(url_pattern),
                        text=getattr(mock_vws_api, route.route_name),
                        headers=headers,
                    )

            for route in mock_vwq_api.routes:
                url_pattern = urljoin(
                    base='https://cloudreco.vuforia.com',
                    url=route.path_pattern + '$',
                )

                for http_method in route.http_methods:
                    mock.register_uri(
                        method=http_method,
                        url=re.compile(url_pattern),
                        text=getattr(mock_vwq_api, route.route_name),
                        headers=headers,
                    )

        self._mock = mock
        self._mock.start()
        return self

    def __exit__(self, *exc: Tuple[None, None, None]) -> bool:
        """
        Stop the Vuforia mock.

        Returns:
            False
        """
        # __exit__ needs this to be passed in but vulture thinks that it is
        # unused, so we "use" it here.
        for _ in (exc, ):
            pass

        self._mock.stop()
        return False<|MERGE_RESOLUTION|>--- conflicted
+++ resolved
@@ -104,13 +104,8 @@
         )
 
         mock_vwq_api = MockVuforiaWebQueryAPI(
-<<<<<<< HEAD
-            server_access_key=self.server_access_key,
-            server_secret_key=self.server_secret_key,
-=======
             client_access_key=self.client_access_key,
             client_secret_key=self.client_secret_key,
->>>>>>> 7cdcd4bb
         )
 
         date = email.utils.formatdate(None, localtime=False, usegmt=True)
