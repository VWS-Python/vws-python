"""
Tools for using a fake implementation of Vuforia.
"""

import re
import uuid
from contextlib import ContextDecorator
from urllib.parse import urljoin

from typing import Optional  # noqa: F401 This is used in a type hint.
from typing import Any, Callable, Dict, Tuple, TypeVar, Pattern

import wrapt
import inspect
from requests_mock.mocker import Mocker

from ._constants import States
from ._mock import MockVuforiaTargetAPI

_MOCK_VWS_TYPE = TypeVar('_MOCK_VWS_TYPE', bound='MockVWS')


def _target_endpoint_pattern(path_pattern: str) -> Pattern[str]:
    """
    Given a path pattern, return a regex which will match URLs to
    patch for the Target API.

    Args:
        path_pattern: A part of the url which can be matched for endpoints.
            For example `https://vws.vuforia.com/<this-part>`. This is
            compiled to be a regular expression, so it may be `/foo` or
            `/foo/.+` for example.
    """
    base = 'https://vws.vuforia.com/'  # type: str
    joined = urljoin(base=base, url=path_pattern + '$')
    return re.compile(joined)


class MockVWS(ContextDecorator):
    """
    Route requests to Vuforia's Web Service APIs to fakes of those APIs.

    This creates a mock which uses access keys from the environment.
    See the README to find which secrets to set.

    This can be used as a context manager or as a decorator.

    Examples:

        >>> @MockVWS()
        ... def test_vuforia_example():
        ...     pass

        or

        >>> def test_vuforia_example():
        ...     with MockVWS():
        ...         pass
    """

    def __init__(  # pylint: disable=too-many-arguments
        self,
        real_http: bool=False,
        state: States=States.WORKING,
        access_key: Optional[str]=None,
        secret_key: Optional[str]=None,
        database_name: Optional[str]=None,
<<<<<<< HEAD
        access_key: str='e93b08383581402688b2e37d127aba90',
        secret_key: str='5dce606ef41641d79b0055b373f4c6f8',
=======
>>>>>>> c179dc35
    ) -> None:
        """
        Args:
            real_http: Whether or not to forward requests to the real server if
                they are not handled by the mock.
                See
                http://requests-mock.readthedocs.io/en/latest/mocker.html#real-http-requests
            state: The state of the services being mocked.
            database_name: The name of the mock VWS target manager database.
                By default this is a random string.
<<<<<<< HEAD
            access_key: A VWS access key for the mock. By default this is
                `e93b08383581402688b2e37d127aba90`.
            secret_key: A VWS secret key for the mock. By default this is
                `5dce606ef41641d79b0055b373f4c6f8`.
=======
            access_key: A VWS access key for the mock.
            secret_key: A VWS secret key for the mock.

        Attributes:
            access_key: A VWS access key for the mock.
            secret_key: A VWS secret key for the mock.
>>>>>>> c179dc35
        """
        super().__init__()

        if database_name is None:
            database_name = uuid.uuid4().hex

        if access_key is None:
            access_key = uuid.uuid4().hex

        if secret_key is None:
            secret_key = uuid.uuid4().hex

        self._real_http = real_http
        self._mock = None  # type: Optional[Mocker]
        self._state = state

        self._database_name = database_name

        self.access_key = access_key
        self.secret_key = secret_key

    def __call__(self, func: Callable[..., Any]) -> Any:
        """
        Override call to allow a wrapped function to return any type.
        """

        def argspec_factory(wrapped: Callable) -> inspect.FullArgSpec:
            argspec = inspect.getfullargspec(wrapped)

            if 'access_key' not in argspec.args:
                raise Exception("NEEDS ACCESS KEY")

            argspec.args.remove('access_key')
            args = argspec.args + ['access_key']
            if argspec.defaults is None:
                defaults = ('ACCESS_KEY_NONE', )
            else:
                defaults = argspec.defaults + ('ACCESS_KEY', )

            return inspect.FullArgSpec(
                args=args,
                varargs=argspec.varargs,
                varkw=argspec.varkw,
                defaults=defaults,
                kwonlyargs=argspec.kwonlyargs,
                kwonlydefaults=argspec.kwonlydefaults,
                annotations=argspec.annotations,
            )

        def session(wrapped: Callable) -> Any:
            @wrapt.decorator(adapter=wrapt.adapter_factory(argspec_factory))
            def _session(
                wrapped: Callable, instance: Any, args: Tuple, kwargs: Dict
            ) -> Any:
                with self._recreate_cm():
                    kwargs['access_key'] = 'foo'
                    return wrapped(*args, **kwargs)

            return _session(wrapped)

        return session(func)

    def __enter__(self: _MOCK_VWS_TYPE) -> _MOCK_VWS_TYPE:
        """
        Start an instance of a Vuforia mock with access keys set from
        environment variables.

        Returns:
            ``self``.
        """
        fake_target_api = MockVuforiaTargetAPI(
            database_name=self._database_name,
            access_key=self.access_key,
            secret_key=self.secret_key,
            state=self._state,
        )

        headers = {
            'Connection': 'keep-alive',
            'Content-Type': 'application/json',
            'Server': 'nginx',
        }

        with Mocker(real_http=self._real_http) as mock:
            for route in fake_target_api.routes:
                for http_method in route.methods:
                    mock.register_uri(
                        method=http_method,
                        url=_target_endpoint_pattern(route.path_pattern),
                        text=getattr(fake_target_api, route.route_name),
                        headers=headers,
                    )

        self._mock = mock
        self._mock.start()
        return self

    def __exit__(self, *exc: Tuple[None, None, None]) -> bool:
        """
        Stop the Vuforia mock.

        Returns:
            False
        """
        self._mock.stop()
        return False<|MERGE_RESOLUTION|>--- conflicted
+++ resolved
@@ -65,11 +65,6 @@
         access_key: Optional[str]=None,
         secret_key: Optional[str]=None,
         database_name: Optional[str]=None,
-<<<<<<< HEAD
-        access_key: str='e93b08383581402688b2e37d127aba90',
-        secret_key: str='5dce606ef41641d79b0055b373f4c6f8',
-=======
->>>>>>> c179dc35
     ) -> None:
         """
         Args:
@@ -80,19 +75,11 @@
             state: The state of the services being mocked.
             database_name: The name of the mock VWS target manager database.
                 By default this is a random string.
-<<<<<<< HEAD
-            access_key: A VWS access key for the mock. By default this is
-                `e93b08383581402688b2e37d127aba90`.
-            secret_key: A VWS secret key for the mock. By default this is
-                `5dce606ef41641d79b0055b373f4c6f8`.
-=======
             access_key: A VWS access key for the mock.
             secret_key: A VWS secret key for the mock.
 
-        Attributes:
             access_key: A VWS access key for the mock.
             secret_key: A VWS secret key for the mock.
->>>>>>> c179dc35
         """
         super().__init__()
 
