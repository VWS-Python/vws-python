"""
Tools for interacting with Vuforia APIs.
"""

import base64
import io
import json
from enum import Enum
from time import sleep
from typing import Dict, List, Optional, Union
from urllib.parse import urljoin

import requests
import timeout_decorator
from requests import Response

from vws._authorization import authorization_header, rfc_1123_date
from vws.exceptions import (
<<<<<<< HEAD
    AuthenticationFailure,
    BadImage,
    DateRangeError,
    Fail,
    ImageTooLarge,
    InactiveProject,
    MetadataTooLarge,
    ProjectInactive,
    RequestQuotaReached,
    RequestTimeTooSkewed,
    TargetNameExist,
    TargetStatusNotSuccess,
=======
    MetadataTooLarge,
>>>>>>> daa817bb
    TargetStatusProcessing,
    UnknownTarget,
)


def _target_api_request(
    server_access_key: bytes,
    server_secret_key: bytes,
    method: str,
    content: bytes,
    request_path: str,
    base_vws_url: str,
) -> Response:
    """
    Make a request to the Vuforia Target API.

    This uses `requests` to make a request against https://vws.vuforia.com.
    The content type of the request will be `application/json`.

    Args:
        server_access_key: A VWS server access key.
        server_secret_key: A VWS server secret key.
        method: The HTTP method which will be used in the request.
        content: The request body which will be used in the request.
        request_path: The path to the endpoint which will be used in the
            request.

        base_vws_url: The base URL for the VWS API.

    Returns:
        The response to the request made by `requests`.
    """
    date = rfc_1123_date()
    content_type = 'application/json'

    signature_string = authorization_header(
        access_key=server_access_key,
        secret_key=server_secret_key,
        method=method,
        content=content,
        content_type=content_type,
        date=date,
        request_path=request_path,
    )

    headers = {
        'Authorization': signature_string,
        'Date': date,
        'Content-Type': content_type,
    }

    url = urljoin(base=base_vws_url, url=request_path)

    response = requests.request(
        method=method,
        url=url,
        headers=headers,
        data=content,
    )

    return response


class _ResultCodes(Enum):
    """
    Constants representing various VWS result codes.

    See
    https://library.vuforia.com/articles/Solution/How-To-Use-the-Vuforia-Web-Services-API.html#How-To-Interperete-VWS-API-Result-Codes

    Some codes here are not documented in the above link.
    """

    SUCCESS = 'Success'
    TARGET_CREATED = 'TargetCreated'
    AUTHENTICATION_FAILURE = 'AuthenticationFailure'
    REQUEST_TIME_TOO_SKEWED = 'RequestTimeTooSkewed'
    TARGET_NAME_EXIST = 'TargetNameExist'
    UNKNOWN_TARGET = 'UnknownTarget'
    BAD_IMAGE = 'BadImage'
    IMAGE_TOO_LARGE = 'ImageTooLarge'
    METADATA_TOO_LARGE = 'MetadataTooLarge'
    DATE_RANGE_ERROR = 'DateRangeError'
    FAIL = 'Fail'
    TARGET_STATUS_PROCESSING = 'TargetStatusProcessing'
    REQUEST_QUOTA_REACHED = 'RequestQuotaReached'
    TARGET_STATUS_NOT_SUCCESS = 'TargetStatusNotSuccess'
    PROJECT_INACTIVE = 'ProjectInactive'
    INACTIVE_PROJECT = 'InactiveProject'


_EXCEPTIONS = {
    _ResultCodes.AUTHENTICATION_FAILURE: AuthenticationFailure,
    _ResultCodes.REQUEST_TIME_TOO_SKEWED: RequestTimeTooSkewed,
    _ResultCodes.TARGET_NAME_EXIST: TargetNameExist,
    _ResultCodes.UNKNOWN_TARGET: UnknownTarget,
    _ResultCodes.BAD_IMAGE: BadImage,
    _ResultCodes.IMAGE_TOO_LARGE: ImageTooLarge,
    _ResultCodes.METADATA_TOO_LARGE: MetadataTooLarge,
    _ResultCodes.DATE_RANGE_ERROR: DateRangeError,
    _ResultCodes.FAIL: Fail,
    _ResultCodes.TARGET_STATUS_PROCESSING: TargetStatusProcessing,
<<<<<<< HEAD
    _ResultCodes.REQUEST_QUOTA_REACHED: RequestQuotaReached,
    _ResultCodes.TARGET_STATUS_NOT_SUCCESS: TargetStatusNotSuccess,
    _ResultCodes.PROJECT_INACTIVE: ProjectInactive,
    _ResultCodes.INACTIVE_PROJECT: InactiveProject,
=======
    _ResultCodes.METADATA_TOO_LARGE: MetadataTooLarge,
>>>>>>> daa817bb
}


class VWS:
    """
    An interface to Vuforia Web Services APIs.
    """

    def __init__(
        self,
        server_access_key: str,
        server_secret_key: str,
        base_vws_url: str = 'https://vws.vuforia.com',
    ) -> None:
        """
        Args:
            server_access_key: A VWS server access key.
            server_secret_key: A VWS server secret key.
            base_vws_url: The base URL for the VWS API.
        """
        self._server_access_key = server_access_key.encode()
        self._server_secret_key = server_secret_key.encode()
        self._base_vws_url = base_vws_url

    def add_target(
        self,
        name: str,
        width: Union[int, float],
        image: io.BytesIO,
        application_metadata: Optional[bytes] = None,
        active_flag: bool = True,
        application_metadata: Optional[bytes] = None,
    ) -> str:
        """
        Add a target to a Vuforia Web Services database.

        See
        https://library.vuforia.com/articles/Solution/How-To-Use-the-Vuforia-Web-Services-API#How-To-Add-a-Target.

        Args:
            name: The name of the target.
            width: The width of the target.
            image: The image of the target.
            application_metadata: The application metadata of the target.
            active_flag: Whether or not the target is active for query.
            application_metadata: The application metadata of the target.
                This will be base64 encoded.

        Returns:
            The target ID of the new target.
        """
        image_data = image.getvalue()
        image_data_encoded = base64.b64encode(image_data).decode('ascii')
        if application_metadata is None:
            metadata_encoded = None
        else:
            metadata_encoded_str = base64.b64encode(application_metadata)
            metadata_encoded = metadata_encoded_str.decode('ascii')

        data = {
            'name': name,
            'width': width,
            'image': image_data_encoded,
            'active_flag': active_flag,
            'application_metadata': metadata_encoded,
        }

        content = bytes(json.dumps(data), encoding='utf-8')

        response = _target_api_request(
            server_access_key=self._server_access_key,
            server_secret_key=self._server_secret_key,
            method='POST',
            content=content,
            request_path='/targets',
            base_vws_url=self._base_vws_url,
        )

        result_code = response.json()['result_code']
        if _ResultCodes(result_code) == _ResultCodes.TARGET_CREATED:
            return str(response.json()['target_id'])

        exception = _EXCEPTIONS[_ResultCodes(result_code)]
        raise exception(response=response)

    def get_target_record(self, target_id: str) -> Dict[str, Union[str, int]]:
        """
        Get a given target's target record from the Target Management System.

        See
        https://library.vuforia.com/articles/Solution/How-To-Use-the-Vuforia-Web-Services-API#How-To-Retrieve-a-Target-Record.

        Args:
            target_id: The ID of the target to get details of.

        Returns:
            Response details of a target from Vuforia.
        """
        response = _target_api_request(
            server_access_key=self._server_access_key,
            server_secret_key=self._server_secret_key,
            method='GET',
            content=b'',
            request_path=f'/targets/{target_id}',
            base_vws_url=self._base_vws_url,
        )

        result_code = response.json()['result_code']
        if _ResultCodes(result_code) == _ResultCodes.SUCCESS:
            return dict(response.json()['target_record'])

        exception = _EXCEPTIONS[_ResultCodes(result_code)]
        raise exception(response=response)

    @timeout_decorator.timeout(seconds=60 * 5)
    def wait_for_target_processed(self, target_id: str) -> None:
        """
        Wait up to five minutes (arbitrary) for a target to get past the
        processing stage.

        Args:
            target_id: The ID of the target to wait for.

        Raises:
            TimeoutError: The target remained in the processing stage for more
                than five minutes.
        """
        while True:
            report = self.get_target_summary_report(target_id=target_id)
            if report['status'] != 'processing':
                return

            # We wait 0.2 seconds rather than less than that to decrease the
            # number of calls made to the API, to decrease the likelihood of
            # hitting the request quota.
            sleep(0.2)

    def list_targets(self) -> List[str]:
        """
        List target IDs.

        See
        https://library.vuforia.com/articles/Solution/How-To-Use-the-Vuforia-Web-Services-API#How-To-Get-a-Target-List-for-a-Cloud-Database.

        Returns:
            The IDs of all targets in the database.
        """
        response = _target_api_request(
            server_access_key=self._server_access_key,
            server_secret_key=self._server_secret_key,
            method='GET',
            content=b'',
            request_path='/targets',
            base_vws_url=self._base_vws_url,
        )

        return list(response.json()['results'])

    def get_target_summary_report(
        self,
        target_id: str,
    ) -> Dict[str, Union[str, int]]:
        """
        Get a summary report for a target.

        See
        https://library.vuforia.com/articles/Solution/How-To-Use-the-Vuforia-Web-Services-API#How-To-Retrieve-a-Target-Summary-Report.

        Args:
            target_id: The ID of the target to get a summary report for.

        Returns:
            Details of the target.
        """
        response = _target_api_request(
            server_access_key=self._server_access_key,
            server_secret_key=self._server_secret_key,
            method='GET',
            content=b'',
            request_path=f'/summary/{target_id}',
            base_vws_url=self._base_vws_url,
        )

        result_code = response.json()['result_code']
        if _ResultCodes(result_code) == _ResultCodes.SUCCESS:
            return dict(response.json())

        exception = _EXCEPTIONS[_ResultCodes(result_code)]
        raise exception(response=response)

    def get_database_summary_report(self) -> Dict[str, Union[str, int]]:
        """
        Get a summary report for the database.

        See
        https://library.vuforia.com/articles/Solution/How-To-Use-the-Vuforia-Web-Services-API#How-To-Get-a-Database-Summary-Report.

        Returns:
            Details of the database.
        """
        response = _target_api_request(
            server_access_key=self._server_access_key,
            server_secret_key=self._server_secret_key,
            method='GET',
            content=b'',
            request_path='/summary',
            base_vws_url=self._base_vws_url,
        )

        return dict(response.json())

    def delete_target(self, target_id: str) -> None:
        """
        Delete a given target.

        See
        https://library.vuforia.com/articles/Solution/How-To-Use-the-Vuforia-Web-Services-API#How-To-Delete-a-Target.

        Args:
            target_id: The ID of the target to delete.
        """
        response = _target_api_request(
            server_access_key=self._server_access_key,
            server_secret_key=self._server_secret_key,
            method='DELETE',
            content=b'',
            request_path=f'/targets/{target_id}',
            base_vws_url=self._base_vws_url,
        )

        result_code = response.json()['result_code']
        if _ResultCodes(result_code) == _ResultCodes.SUCCESS:
            return

        exception = _EXCEPTIONS[_ResultCodes(result_code)]
        raise exception(response=response)<|MERGE_RESOLUTION|>--- conflicted
+++ resolved
@@ -16,7 +16,6 @@
 
 from vws._authorization import authorization_header, rfc_1123_date
 from vws.exceptions import (
-<<<<<<< HEAD
     AuthenticationFailure,
     BadImage,
     DateRangeError,
@@ -29,9 +28,7 @@
     RequestTimeTooSkewed,
     TargetNameExist,
     TargetStatusNotSuccess,
-=======
     MetadataTooLarge,
->>>>>>> daa817bb
     TargetStatusProcessing,
     UnknownTarget,
 )
@@ -134,14 +131,10 @@
     _ResultCodes.DATE_RANGE_ERROR: DateRangeError,
     _ResultCodes.FAIL: Fail,
     _ResultCodes.TARGET_STATUS_PROCESSING: TargetStatusProcessing,
-<<<<<<< HEAD
     _ResultCodes.REQUEST_QUOTA_REACHED: RequestQuotaReached,
     _ResultCodes.TARGET_STATUS_NOT_SUCCESS: TargetStatusNotSuccess,
     _ResultCodes.PROJECT_INACTIVE: ProjectInactive,
     _ResultCodes.INACTIVE_PROJECT: InactiveProject,
-=======
-    _ResultCodes.METADATA_TOO_LARGE: MetadataTooLarge,
->>>>>>> daa817bb
 }
 
 
