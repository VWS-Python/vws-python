--- conflicted
+++ resolved
@@ -26,10 +26,7 @@
     RequestQuotaReached,
     RequestTimeTooSkewed,
     TargetNameExist,
-<<<<<<< HEAD
-=======
     TargetProcessingTimeout,
->>>>>>> 6960ef2a
     TargetStatusNotSuccess,
     TargetStatusProcessing,
     UnknownTarget,
