"""
Tools for interacting with Vuforia APIs.
"""

import base64
import io
import json
import time
from datetime import date
from http import HTTPMethod, HTTPStatus
from typing import BinaryIO
from urllib.parse import urljoin

import requests
from beartype import BeartypeConf, beartype
from vws_auth_tools import authorization_header, rfc_1123_date

from vws.exceptions.custom_exceptions import (
    OopsAnErrorOccurredPossiblyBadNameError,
    ServerError,
    TargetProcessingTimeoutError,
)
from vws.exceptions.vws_exceptions import (
    AuthenticationFailureError,
    BadImageError,
    DateRangeError,
    FailError,
    ImageTooLargeError,
    MetadataTooLargeError,
    ProjectHasNoAPIAccessError,
    ProjectInactiveError,
    ProjectSuspendedError,
    RequestQuotaReachedError,
    RequestTimeTooSkewedError,
    TargetNameExistError,
    TargetQuotaReachedError,
    TargetStatusNotSuccessError,
    TargetStatusProcessingError,
    TooManyRequestsError,
    UnknownTargetError,
)
from vws.reports import (
    DatabaseSummaryReport,
    TargetRecord,
    TargetStatusAndRecord,
    TargetStatuses,
    TargetSummaryReport,
)

from .exceptions.response import Response

_ImageType = io.BytesIO | BinaryIO

<<<<<<< HEAD
@beartype
def _get_image_data(image: BytesIO | BufferedRandom) -> bytes:
=======

def _get_image_data(image: _ImageType) -> bytes:
>>>>>>> 4480f976
    """Get the data of an image file."""
    original_tell = image.tell()
    image.seek(0)
    image_data = image.read()
    image.seek(original_tell)
    return image_data


@beartype
def _target_api_request(
    server_access_key: str,
    server_secret_key: str,
    method: str,
    data: bytes,
    request_path: str,
    base_vws_url: str,
) -> Response:
    """
    Make a request to the Vuforia Target API.

    This uses `requests` to make a request against https://vws.vuforia.com.
    The content type of the request will be `application/json`.

    Args:
        server_access_key: A VWS server access key.
        server_secret_key: A VWS server secret key.
        method: The HTTP method which will be used in the request.
        data: The request body which will be used in the request.
        request_path: The path to the endpoint which will be used in the
            request.
        base_vws_url: The base URL for the VWS API.

    Returns:
        The response to the request made by `requests`.
    """
    date_string = rfc_1123_date()
    content_type = "application/json"

    signature_string = authorization_header(
        access_key=server_access_key,
        secret_key=server_secret_key,
        method=method,
        content=data,
        content_type=content_type,
        date=date_string,
        request_path=request_path,
    )

    headers = {
        "Authorization": signature_string,
        "Date": date_string,
        "Content-Type": content_type,
    }

    url = urljoin(base=base_vws_url, url=request_path)

    requests_response = requests.request(
        method=method,
        url=url,
        headers=headers,
        data=data,
        # We should make the timeout customizable.
        timeout=30,
    )

    return Response(
        text=requests_response.text,
        url=requests_response.url,
        status_code=requests_response.status_code,
        headers=dict(requests_response.headers),
        request_body=requests_response.request.body,
    )


@beartype(conf=BeartypeConf(is_pep484_tower=True))
class VWS:
    """
    An interface to Vuforia Web Services APIs.
    """

    def __init__(
        self,
        server_access_key: str,
        server_secret_key: str,
        base_vws_url: str = "https://vws.vuforia.com",
    ) -> None:
        """
        Args:
            server_access_key: A VWS server access key.
            server_secret_key: A VWS server secret key.
            base_vws_url: The base URL for the VWS API.
        """
        self._server_access_key = server_access_key
        self._server_secret_key = server_secret_key
        self._base_vws_url = base_vws_url

    def _make_request(
        self,
        method: str,
        data: bytes,
        request_path: str,
        expected_result_code: str,
    ) -> Response:
        """
        Make a request to the Vuforia Target API.

        This uses `requests` to make a request against https://vws.vuforia.com.
        The content type of the request will be `application/json`.

        Args:
            method: The HTTP method which will be used in the request.
            data: The request body which will be used in the request.
            request_path: The path to the endpoint which will be used in the
                request.
            expected_result_code: See
                https://developer.vuforia.com/library/web-api/cloud-targets-web-services-api#result-codes

        Returns:
            The response to the request made by `requests`.

        Raises:
            ~vws.exceptions.OopsAnErrorOccurredPossiblyBadNameError: Vuforia
                returns an HTML page with the text "Oops, an error occurred".
                This has been seen to happen when the given name includes a bad
                character.
            ~vws.exceptions.custom_exceptions.ServerError: There is an error
                with Vuforia's servers.
            ~vws.exceptions.vws_exceptions.TooManyRequestsError: Vuforia is
                rate limiting access.
            json.decoder.JSONDecodeError: The server did not respond with valid
                JSON. This may happen if the server address is not a valid
                Vuforia server.
        """
        response = _target_api_request(
            server_access_key=self._server_access_key,
            server_secret_key=self._server_secret_key,
            method=method,
            data=data,
            request_path=request_path,
            base_vws_url=self._base_vws_url,
        )

        if "Oops, an error occurred" in response.text:
            raise OopsAnErrorOccurredPossiblyBadNameError(response=response)

        if (
            response.status_code == HTTPStatus.TOO_MANY_REQUESTS
        ):  # pragma: no cover
            # The Vuforia API returns a 429 response with no JSON body.
            raise TooManyRequestsError(response=response)

        if (
            response.status_code >= HTTPStatus.INTERNAL_SERVER_ERROR
        ):  # pragma: no cover
            raise ServerError(response=response)

        result_code = json.loads(s=response.text)["result_code"]

        if result_code == expected_result_code:
            return response

        exception = {
            "AuthenticationFailure": AuthenticationFailureError,
            "BadImage": BadImageError,
            "DateRangeError": DateRangeError,
            "Fail": FailError,
            "ImageTooLarge": ImageTooLargeError,
            "MetadataTooLarge": MetadataTooLargeError,
            "ProjectHasNoAPIAccess": ProjectHasNoAPIAccessError,
            "ProjectInactive": ProjectInactiveError,
            "ProjectSuspended": ProjectSuspendedError,
            "RequestQuotaReached": RequestQuotaReachedError,
            "RequestTimeTooSkewed": RequestTimeTooSkewedError,
            "TargetNameExist": TargetNameExistError,
            "TargetQuotaReached": TargetQuotaReachedError,
            "TargetStatusNotSuccess": TargetStatusNotSuccessError,
            "TargetStatusProcessing": TargetStatusProcessingError,
            "UnknownTarget": UnknownTargetError,
        }[result_code]

        raise exception(response=response)

    def add_target(
        self,
        name: str,
        width: float,
        image: _ImageType,
        application_metadata: str | None,
        *,
        active_flag: bool,
    ) -> str:
        """
        Add a target to a Vuforia Web Services database.

        See
        https://developer.vuforia.com/library/web-api/cloud-targets-web-services-api#add
        for parameter details.

        Args:
            name: The name of the target.
            width: The width of the target.
            image: The image of the target.
            active_flag: Whether or not the target is active for query.
            application_metadata: The application metadata of the target.
                This must be base64 encoded, for example by using::

                    base64.b64encode('input_string').decode('ascii')

        Returns:
            The target ID of the new target.

        Raises:
            ~vws.exceptions.vws_exceptions.AuthenticationFailureError: The
                secret key is not correct.
            ~vws.exceptions.vws_exceptions.BadImageError: There is a problem
                with the given image. For example, it must be a JPEG or PNG
                file in the grayscale or RGB color space.
            ~vws.exceptions.vws_exceptions.FailError: There was an error with
                the request. For example, the given access key does not match a
                known database.
            ~vws.exceptions.vws_exceptions.MetadataTooLargeError: The given
                metadata is too large. The maximum size is 1 MB of data when
                Base64 encoded.
            ~vws.exceptions.vws_exceptions.ImageTooLargeError: The given image
                is too large.
            ~vws.exceptions.vws_exceptions.TargetNameExistError: A target with
                the given ``name`` already exists.
            ~vws.exceptions.vws_exceptions.ProjectInactiveError: The project is
                inactive.
            ~vws.exceptions.vws_exceptions.RequestTimeTooSkewedError: There is
                an error with the time sent to Vuforia.
            ~vws.exceptions.custom_exceptions.OopsAnErrorOccurredPossiblyBadNameError:
                Vuforia returns an HTML page with the text "Oops, an error
                occurred". This has been seen to happen when the given name
                includes a bad character.
            ~vws.exceptions.custom_exceptions.ServerError: There is an error
                with Vuforia's servers.
            ~vws.exceptions.vws_exceptions.TooManyRequestsError: Vuforia is
                rate limiting access.
        """
        image_data = _get_image_data(image=image)
        image_data_encoded = base64.b64encode(s=image_data).decode(
            encoding="ascii",
        )

        data = {
            "name": name,
            "width": width,
            "image": image_data_encoded,
            "active_flag": active_flag,
            "application_metadata": application_metadata,
        }

        content = json.dumps(obj=data).encode(encoding="utf-8")

        response = self._make_request(
            method=HTTPMethod.POST,
            data=content,
            request_path="/targets",
            expected_result_code="TargetCreated",
        )

        return str(json.loads(response.text)["target_id"])

    def get_target_record(self, target_id: str) -> TargetStatusAndRecord:
        """
        Get a given target's target record from the Target Management System.

        See
        https://developer.vuforia.com/library/web-api/cloud-targets-web-services-api#target-record.

        Args:
            target_id: The ID of the target to get details of.

        Returns:
            Response details of a target from Vuforia.

        Raises:
            ~vws.exceptions.vws_exceptions.AuthenticationFailureError: The
                secret key is not correct.
            ~vws.exceptions.vws_exceptions.FailError: There was an error with
                the request. For example, the given access key does not match a
                known database.
            ~vws.exceptions.vws_exceptions.UnknownTargetError: The given target
                ID does not match a target in the database.
            ~vws.exceptions.vws_exceptions.RequestTimeTooSkewedError: There is
                an error with the time sent to Vuforia.
            ~vws.exceptions.custom_exceptions.ServerError: There is an error
                with Vuforia's servers.
            ~vws.exceptions.vws_exceptions.TooManyRequestsError: Vuforia is
                rate limiting access.
        """
        response = self._make_request(
            method=HTTPMethod.GET,
            data=b"",
            request_path=f"/targets/{target_id}",
            expected_result_code="Success",
        )

        result_data = json.loads(s=response.text)
        status = TargetStatuses(result_data["status"])
        target_record_dict = dict(result_data["target_record"])
        target_record = TargetRecord(
            target_id=target_record_dict["target_id"],
            active_flag=target_record_dict["active_flag"],
            name=target_record_dict["name"],
            width=target_record_dict["width"],
            tracking_rating=target_record_dict["tracking_rating"],
            reco_rating=target_record_dict["reco_rating"],
        )
        return TargetStatusAndRecord(
            status=status,
            target_record=target_record,
        )

    def wait_for_target_processed(
        self,
        target_id: str,
        seconds_between_requests: float = 0.2,
        timeout_seconds: float = 60 * 5,
    ) -> None:
        """
        Wait up to five minutes (arbitrary) for a target to get past the
        processing stage.

        Args:
            target_id: The ID of the target to wait for.
            seconds_between_requests: The number of seconds to wait between
                requests made while polling the target status.
                We wait 0.2 seconds by default, rather than less, than that to
                decrease the number of calls made to the API, to decrease the
                likelihood of hitting the request quota.
            timeout_seconds: The maximum number of seconds to wait for the
                target to be processed.

        Raises:
            ~vws.exceptions.vws_exceptions.AuthenticationFailureError: The
                secret key is not correct.
            ~vws.exceptions.vws_exceptions.FailError: There was an error with
                the request. For example, the given access key does not match a
                known database.
            ~vws.exceptions.custom_exceptions.TargetProcessingTimeoutError: The
                target remained in the processing stage for more than
                ``timeout_seconds`` seconds.
            ~vws.exceptions.vws_exceptions.UnknownTargetError: The given target
                ID does not match a target in the database.
            ~vws.exceptions.vws_exceptions.RequestTimeTooSkewedError: There is
                an error with the time sent to Vuforia.
            ~vws.exceptions.custom_exceptions.ServerError: There is an error
                with Vuforia's servers.
            ~vws.exceptions.vws_exceptions.TooManyRequestsError: Vuforia is
                rate limiting access.
        """
        start_time = time.monotonic()
        while True:
            report = self.get_target_summary_report(target_id=target_id)
            if report.status != TargetStatuses.PROCESSING:
                return

            elapsed_time = time.monotonic() - start_time
            if elapsed_time > timeout_seconds:  # pragma: no cover
                raise TargetProcessingTimeoutError

            time.sleep(seconds_between_requests)

    def list_targets(self) -> list[str]:
        """
        List target IDs.

        See
        https://developer.vuforia.com/library/web-api/cloud-targets-web-services-api#details-list.

        Returns:
            The IDs of all targets in the database.

        Raises:
            ~vws.exceptions.vws_exceptions.AuthenticationFailureError: The
                secret key is not correct.
            ~vws.exceptions.vws_exceptions.FailError: There was an error with
                the request. For example, the given access key does not match a
                known database.
            ~vws.exceptions.vws_exceptions.RequestTimeTooSkewedError: There is
                an error with the time sent to Vuforia.
            ~vws.exceptions.custom_exceptions.ServerError: There is an error
                with Vuforia's servers.
            ~vws.exceptions.vws_exceptions.TooManyRequestsError: Vuforia is
                rate limiting access.
        """
        response = self._make_request(
            method=HTTPMethod.GET,
            data=b"",
            request_path="/targets",
            expected_result_code="Success",
        )

        return list(json.loads(response.text)["results"])

    def get_target_summary_report(self, target_id: str) -> TargetSummaryReport:
        """
        Get a summary report for a target.

        See
        https://developer.vuforia.com/library/web-api/cloud-targets-web-services-api#summary-report.

        Args:
            target_id: The ID of the target to get a summary report for.

        Returns:
            Details of the target.

        Raises:
            ~vws.exceptions.vws_exceptions.AuthenticationFailureError: The
                secret key is not correct.
            ~vws.exceptions.vws_exceptions.FailError: There was an error with
                the request. For example, the given access key does not match a
                known database.
            ~vws.exceptions.vws_exceptions.UnknownTargetError: The given target
                ID does not match a target in the database.
            ~vws.exceptions.vws_exceptions.RequestTimeTooSkewedError: There is
                an error with the time sent to Vuforia.
            ~vws.exceptions.custom_exceptions.ServerError: There is an error
                with Vuforia's servers.
            ~vws.exceptions.vws_exceptions.TooManyRequestsError: Vuforia is
                rate limiting access.
        """
        response = self._make_request(
            method=HTTPMethod.GET,
            data=b"",
            request_path=f"/summary/{target_id}",
            expected_result_code="Success",
        )

        result_data = dict(json.loads(response.text))
        return TargetSummaryReport(
            status=TargetStatuses(result_data["status"]),
            database_name=result_data["database_name"],
            target_name=result_data["target_name"],
            upload_date=date.fromisoformat(result_data["upload_date"]),
            active_flag=result_data["active_flag"],
            tracking_rating=result_data["tracking_rating"],
            total_recos=result_data["total_recos"],
            current_month_recos=result_data["current_month_recos"],
            previous_month_recos=result_data["previous_month_recos"],
        )

    def get_database_summary_report(self) -> DatabaseSummaryReport:
        """
        Get a summary report for the database.

        See
        https://developer.vuforia.com/library/web-api/cloud-targets-web-services-api#summary-report.

        Returns:
            Details of the database.

        Raises:
            ~vws.exceptions.vws_exceptions.AuthenticationFailureError: The
                secret key is not correct.
            ~vws.exceptions.vws_exceptions.FailError: There was an error with
                the request. For example, the given access key does not match a
                known database.
            ~vws.exceptions.vws_exceptions.RequestTimeTooSkewedError: There is
                an error with the time sent to Vuforia.
            ~vws.exceptions.custom_exceptions.ServerError: There is an error
                with Vuforia's servers.
            ~vws.exceptions.vws_exceptions.TooManyRequestsError: Vuforia is
                rate limiting access.
        """
        response = self._make_request(
            method=HTTPMethod.GET,
            data=b"",
            request_path="/summary",
            expected_result_code="Success",
        )

        response_data = dict(json.loads(response.text))
        return DatabaseSummaryReport(
            active_images=response_data["active_images"],
            current_month_recos=response_data["current_month_recos"],
            failed_images=response_data["failed_images"],
            inactive_images=response_data["inactive_images"],
            name=response_data["name"],
            previous_month_recos=response_data["previous_month_recos"],
            processing_images=response_data["processing_images"],
            reco_threshold=response_data["reco_threshold"],
            request_quota=response_data["request_quota"],
            request_usage=response_data["request_usage"],
            target_quota=response_data["target_quota"],
            total_recos=response_data["total_recos"],
        )

    def delete_target(self, target_id: str) -> None:
        """
        Delete a given target.

        See
        https://developer.vuforia.com/library/web-api/cloud-targets-web-services-api#delete.

        Args:
            target_id: The ID of the target to delete.

        Raises:
            ~vws.exceptions.vws_exceptions.AuthenticationFailureError: The
                secret key is not correct.
            ~vws.exceptions.vws_exceptions.FailError: There was an error with
                the request. For example, the given access key does not match a
                known database.
            ~vws.exceptions.vws_exceptions.UnknownTargetError: The given target
                ID does not match a target in the database.
            ~vws.exceptions.vws_exceptions.TargetStatusProcessingError: The
                given target is in the processing state.
            ~vws.exceptions.vws_exceptions.RequestTimeTooSkewedError: There is
                an error with the time sent to Vuforia.
            ~vws.exceptions.custom_exceptions.ServerError: There is an error
                with Vuforia's servers.
            ~vws.exceptions.vws_exceptions.TooManyRequestsError: Vuforia is
                rate limiting access.
        """
        self._make_request(
            method=HTTPMethod.DELETE,
            data=b"",
            request_path=f"/targets/{target_id}",
            expected_result_code="Success",
        )

    def get_duplicate_targets(self, target_id: str) -> list[str]:
        """
        Get targets which may be considered duplicates of a given target.

        See
        https://developer.vuforia.com/library/web-api/cloud-targets-web-services-api#check.

        Args:
            target_id: The ID of the target to delete.

        Returns:
            The target IDs of duplicate targets.

        Raises:
            ~vws.exceptions.vws_exceptions.AuthenticationFailureError: The
                secret key is not correct.
            ~vws.exceptions.vws_exceptions.FailError: There was an error with
                the request. For example, the given access key does not match a
                known database.
            ~vws.exceptions.vws_exceptions.UnknownTargetError: The given target
                ID does not match a target in the database.
            ~vws.exceptions.vws_exceptions.ProjectInactiveError: The project is
                inactive.
            ~vws.exceptions.vws_exceptions.RequestTimeTooSkewedError: There is
                an error with the time sent to Vuforia.
            ~vws.exceptions.custom_exceptions.ServerError: There is an error
                with Vuforia's servers.
            ~vws.exceptions.vws_exceptions.TooManyRequestsError: Vuforia is
                rate limiting access.
        """
        response = self._make_request(
            method=HTTPMethod.GET,
            data=b"",
            request_path=f"/duplicates/{target_id}",
            expected_result_code="Success",
        )

        return list(json.loads(s=response.text)["similar_targets"])

    def update_target(
        self,
        target_id: str,
        name: str | None = None,
        width: float | None = None,
        image: _ImageType | None = None,
        active_flag: bool | None = None,
        application_metadata: str | None = None,
    ) -> None:
        """
        Update a target in a Vuforia Web Services database.

        See
        https://developer.vuforia.com/library/web-api/cloud-targets-web-services-api#update
        for parameter details.

        Args:
            target_id: The ID of the target to update.
            name: The name of the target.
            width: The width of the target.
            image: The image of the target.
            active_flag: Whether or not the target is active for query.
            application_metadata: The application metadata of the target.
                This must be base64 encoded, for example by using::

                    base64.b64encode('input_string').decode('ascii')

                Giving ``None`` will not change the application metadata.

        Raises:
            ~vws.exceptions.vws_exceptions.AuthenticationFailureError: The
                secret key is not correct.
            ~vws.exceptions.vws_exceptions.BadImageError: There is a problem
                with the given image.  For example, it must be a JPEG or PNG
                file in the grayscale or RGB color space.
            ~vws.exceptions.vws_exceptions.FailError: There was an error with
                the request. For example, the given access key does not match a
                known database.
            ~vws.exceptions.vws_exceptions.MetadataTooLargeError: The given
                metadata is too large. The maximum size is 1 MB of data when
                Base64 encoded.
            ~vws.exceptions.vws_exceptions.ImageTooLargeError: The given image
                is too large.
            ~vws.exceptions.vws_exceptions.TargetNameExistError: A target with
                the given ``name`` already exists.
            ~vws.exceptions.vws_exceptions.ProjectInactiveError: The project is
                inactive.
            ~vws.exceptions.vws_exceptions.RequestTimeTooSkewedError: There is
                an error with the time sent to Vuforia.
            ~vws.exceptions.custom_exceptions.ServerError: There is an error
                with Vuforia's servers.
            ~vws.exceptions.vws_exceptions.TooManyRequestsError: Vuforia is
                rate limiting access.
        """
        data: dict[str, str | bool | float | int] = {}

        if name is not None:
            data["name"] = name

        if width is not None:
            data["width"] = width

        if image is not None:
            image_data = _get_image_data(image=image)
            image_data_encoded = base64.b64encode(image_data).decode("ascii")
            data["image"] = image_data_encoded

        if active_flag is not None:
            data["active_flag"] = active_flag

        if application_metadata is not None:
            data["application_metadata"] = application_metadata

        content = json.dumps(obj=data).encode(encoding="utf-8")

        self._make_request(
            method=HTTPMethod.PUT,
            data=content,
            request_path=f"/targets/{target_id}",
            expected_result_code="Success",
        )<|MERGE_RESOLUTION|>--- conflicted
+++ resolved
@@ -51,13 +51,9 @@
 
 _ImageType = io.BytesIO | BinaryIO
 
-<<<<<<< HEAD
+
 @beartype
-def _get_image_data(image: BytesIO | BufferedRandom) -> bytes:
-=======
-
 def _get_image_data(image: _ImageType) -> bytes:
->>>>>>> 4480f976
     """Get the data of an image file."""
     original_tell = image.tell()
     image.seek(0)
