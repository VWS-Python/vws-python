"""
Tools for interacting with Vuforia APIs.
"""

import base64
import io
import json
from enum import Enum
from time import sleep
from typing import Any, Dict, List, Optional, Union
from urllib.parse import urljoin

import requests
import timeout_decorator
from requests import Response

from vws._authorization import authorization_header, rfc_1123_date
from vws.exceptions import (
    AuthenticationFailure,
    BadImage,
    DateRangeError,
    Fail,
    ImageTooLarge,
    InactiveProject,
    MetadataTooLarge,
    ProjectInactive,
    RequestQuotaReached,
    RequestTimeTooSkewed,
    TargetNameExist,
    TargetStatusNotSuccess,
    TargetStatusProcessing,
    UnknownTarget,
)


def _target_api_request(
    server_access_key: bytes,
    server_secret_key: bytes,
    method: str,
    content: bytes,
    request_path: str,
    base_vws_url: str,
) -> Response:
    """
    Make a request to the Vuforia Target API.

    This uses `requests` to make a request against https://vws.vuforia.com.
    The content type of the request will be `application/json`.

    Args:
        server_access_key: A VWS server access key.
        server_secret_key: A VWS server secret key.
        method: The HTTP method which will be used in the request.
        content: The request body which will be used in the request.
        request_path: The path to the endpoint which will be used in the
            request.

        base_vws_url: The base URL for the VWS API.

    Returns:
        The response to the request made by `requests`.
    """
    date = rfc_1123_date()
    content_type = 'application/json'

    signature_string = authorization_header(
        access_key=server_access_key,
        secret_key=server_secret_key,
        method=method,
        content=content,
        content_type=content_type,
        date=date,
        request_path=request_path,
    )

    headers = {
        'Authorization': signature_string,
        'Date': date,
        'Content-Type': content_type,
    }

    url = urljoin(base=base_vws_url, url=request_path)

    response = requests.request(
        method=method,
        url=url,
        headers=headers,
        data=content,
    )

    return response


class _ResultCodes(Enum):
    """
    Constants representing various VWS result codes.

    See
    https://library.vuforia.com/articles/Solution/How-To-Use-the-Vuforia-Web-Services-API.html#How-To-Interperete-VWS-API-Result-Codes

    Some codes here are not documented in the above link.
    """

    SUCCESS = 'Success'
    TARGET_CREATED = 'TargetCreated'
    AUTHENTICATION_FAILURE = 'AuthenticationFailure'
    REQUEST_TIME_TOO_SKEWED = 'RequestTimeTooSkewed'
    TARGET_NAME_EXIST = 'TargetNameExist'
    UNKNOWN_TARGET = 'UnknownTarget'
    BAD_IMAGE = 'BadImage'
    IMAGE_TOO_LARGE = 'ImageTooLarge'
    METADATA_TOO_LARGE = 'MetadataTooLarge'
    DATE_RANGE_ERROR = 'DateRangeError'
    FAIL = 'Fail'
    TARGET_STATUS_PROCESSING = 'TargetStatusProcessing'
    REQUEST_QUOTA_REACHED = 'RequestQuotaReached'
    TARGET_STATUS_NOT_SUCCESS = 'TargetStatusNotSuccess'
    PROJECT_INACTIVE = 'ProjectInactive'
    INACTIVE_PROJECT = 'InactiveProject'


_EXCEPTIONS = {
    _ResultCodes.AUTHENTICATION_FAILURE: AuthenticationFailure,
    _ResultCodes.REQUEST_TIME_TOO_SKEWED: RequestTimeTooSkewed,
    _ResultCodes.TARGET_NAME_EXIST: TargetNameExist,
    _ResultCodes.UNKNOWN_TARGET: UnknownTarget,
    _ResultCodes.BAD_IMAGE: BadImage,
    _ResultCodes.IMAGE_TOO_LARGE: ImageTooLarge,
    _ResultCodes.METADATA_TOO_LARGE: MetadataTooLarge,
    _ResultCodes.DATE_RANGE_ERROR: DateRangeError,
    _ResultCodes.FAIL: Fail,
    _ResultCodes.TARGET_STATUS_PROCESSING: TargetStatusProcessing,
    _ResultCodes.REQUEST_QUOTA_REACHED: RequestQuotaReached,
    _ResultCodes.TARGET_STATUS_NOT_SUCCESS: TargetStatusNotSuccess,
    _ResultCodes.PROJECT_INACTIVE: ProjectInactive,
    _ResultCodes.INACTIVE_PROJECT: InactiveProject,
}


class VWS:
    """
    An interface to Vuforia Web Services APIs.
    """

    def __init__(
        self,
        server_access_key: str,
        server_secret_key: str,
        base_vws_url: str = 'https://vws.vuforia.com',
    ) -> None:
        """
        Args:
            server_access_key: A VWS server access key.
            server_secret_key: A VWS server secret key.
            base_vws_url: The base URL for the VWS API.
        """
        self._server_access_key = server_access_key.encode()
        self._server_secret_key = server_secret_key.encode()
        self._base_vws_url = base_vws_url

    def add_target(
        self,
        name: str,
        width: Union[int, float],
        image: io.BytesIO,
<<<<<<< HEAD
        application_metadata: Optional[bytes] = None,
=======
        active_flag: bool = True,
>>>>>>> cf3810f3
    ) -> str:
        """
        Add a target to a Vuforia Web Services database.

        Args:
            name: The name of the target.
            width: The width of the target.
            image: The image of the target.
<<<<<<< HEAD
            application_metadata: The application metadata of the target.
=======
            active_flag: Whether or not the target is active for query.
>>>>>>> cf3810f3

        Returns:
            The target ID of the new target.
        """
        image_data = image.getvalue()
        image_data_encoded = base64.b64encode(image_data).decode('ascii')
        if application_metadata is None:
            metadata_encoded = None
        else:
            metadata_encoded_str = base64.b64encode(application_metadata)
            metadata_encoded = metadata_encoded_str.decode('ascii')

        data = {
            'name': name,
            'width': width,
            'image': image_data_encoded,
            'active_flag': active_flag,
        }

        content = bytes(json.dumps(data), encoding='utf-8')

        response = _target_api_request(
            server_access_key=self._server_access_key,
            server_secret_key=self._server_secret_key,
            method='POST',
            content=content,
            request_path='/targets',
            base_vws_url=self._base_vws_url,
        )

        result_code = response.json()['result_code']
        if _ResultCodes(result_code) == _ResultCodes.TARGET_CREATED:
            return str(response.json()['target_id'])

        exception = _EXCEPTIONS[_ResultCodes(result_code)]
        raise exception(response=response)

    def get_target(self, target_id: str) -> Dict[str, Any]:
        """
        Get details of a given target.

        Args:
            target_id: The ID of the target to get details of.

        Returns:
            Response details of a target from Vuforia.
        """
        response = _target_api_request(
            server_access_key=self._server_access_key,
            server_secret_key=self._server_secret_key,
            method='GET',
            content=b'',
            request_path=f'/targets/{target_id}',
            base_vws_url=self._base_vws_url,
        )

        result_code = response.json()['result_code']
        if _ResultCodes(result_code) == _ResultCodes.SUCCESS:
            return dict(response.json())

        exception = _EXCEPTIONS[_ResultCodes(result_code)]
        raise exception(response=response)

    def delete_target(self, target_id: str) -> None:
        """
        Delete a given target.

        Args:
            target_id: The ID of the target to delete.
        """
        response = _target_api_request(
            server_access_key=self._server_access_key,
            server_secret_key=self._server_secret_key,
            method='DELETE',
            content=b'',
            request_path=f'/targets/{target_id}',
            base_vws_url=self._base_vws_url,
        )

        result_code = response.json()['result_code']
        if _ResultCodes(result_code) == _ResultCodes.SUCCESS:
            return

        exception = _EXCEPTIONS[_ResultCodes(result_code)]
        raise exception(response=response)

    @timeout_decorator.timeout(seconds=60 * 5)
    def wait_for_target_processed(self, target_id: str) -> None:
        """
        Wait up to five minutes (arbitrary) for a target to get past the
        processing stage.

        Args:
            target_id: The ID of the target to wait for.

        Raises:
            TimeoutError: The target remained in the processing stage for more
                than five minutes.
        """
        while True:
            target_details = self.get_target_summary(target_id=target_id)
            if target_details['status'] != 'processing':
                return

            # We wait 0.2 seconds rather than less than that to decrease the
            # number of calls made to the API, to decrease the likelihood of
            # hitting the request quota.
            sleep(0.2)

    def list_targets(self) -> List[str]:
        """
        Get a list of targets.

        Returns:
            The IDs of all targets in the database.
        """
        response = _target_api_request(
            server_access_key=self._server_access_key,
            server_secret_key=self._server_secret_key,
            method='GET',
            content=b'',
            request_path='/targets',
            base_vws_url=self._base_vws_url,
        )

        return list(response.json()['results'])

    def get_target_summary(self, target_id: str) -> Dict[str, Union[str, int]]:
        """
        Get a summary of a target.

        Args:
            target_id: The ID of the target to wait for.

        Returns:
            The IDs of all targets in the database.
        """
        response = _target_api_request(
            server_access_key=self._server_access_key,
            server_secret_key=self._server_secret_key,
            method='GET',
            content=b'',
            request_path=f'/summary/{target_id}',
            base_vws_url=self._base_vws_url,
        )

        result_code = response.json()['result_code']
        if _ResultCodes(result_code) == _ResultCodes.SUCCESS:
            return dict(response.json())

        exception = _EXCEPTIONS[_ResultCodes(result_code)]
        raise exception(response=response)

    def get_database_summary(self) -> Dict[str, Union[str, int]]:
        """
        Get a summary of a database.

        Args:
            target_id: The ID of the target to wait for.

        Returns:
            The IDs of all targets in the database.
        """
        response = _target_api_request(
            server_access_key=self._server_access_key,
            server_secret_key=self._server_secret_key,
            method='GET',
            content=b'',
            request_path='/summary',
            base_vws_url=self._base_vws_url,
        )

        return dict(response.json())<|MERGE_RESOLUTION|>--- conflicted
+++ resolved
@@ -163,11 +163,8 @@
         name: str,
         width: Union[int, float],
         image: io.BytesIO,
-<<<<<<< HEAD
         application_metadata: Optional[bytes] = None,
-=======
         active_flag: bool = True,
->>>>>>> cf3810f3
     ) -> str:
         """
         Add a target to a Vuforia Web Services database.
@@ -176,11 +173,8 @@
             name: The name of the target.
             width: The width of the target.
             image: The image of the target.
-<<<<<<< HEAD
             application_metadata: The application metadata of the target.
-=======
             active_flag: Whether or not the target is active for query.
->>>>>>> cf3810f3
 
         Returns:
             The target ID of the new target.
