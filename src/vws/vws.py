--- conflicted
+++ resolved
@@ -15,7 +15,6 @@
 from requests import Response
 
 from vws._authorization import authorization_header, rfc_1123_date
-<<<<<<< HEAD
 from vws.exceptions import (
     AuthenticationFailure,
     BadImage,
@@ -32,9 +31,6 @@
     TargetStatusProcessing,
     UnknownTarget,
 )
-=======
-from vws.exceptions import UnknownTarget
->>>>>>> c824fd9a
 
 
 def _target_api_request(
@@ -124,7 +120,6 @@
 
 
 _EXCEPTIONS = {
-<<<<<<< HEAD
     _ResultCodes.AUTHENTICATION_FAILURE: AuthenticationFailure,
     _ResultCodes.REQUEST_TIME_TOO_SKEWED: RequestTimeTooSkewed,
     _ResultCodes.TARGET_NAME_EXIST: TargetNameExist,
@@ -139,9 +134,6 @@
     _ResultCodes.TARGET_STATUS_NOT_SUCCESS: TargetStatusNotSuccess,
     _ResultCodes.PROJECT_INACTIVE: ProjectInactive,
     _ResultCodes.INACTIVE_PROJECT: InactiveProject,
-=======
-    _ResultCodes.UNKNOWN_TARGET: UnknownTarget,
->>>>>>> c824fd9a
 }
 
 
@@ -351,15 +343,9 @@
         response = _target_api_request(
             server_access_key=self._server_access_key,
             server_secret_key=self._server_secret_key,
-<<<<<<< HEAD
             method='DELETE',
             content=b'',
             request_path=f'/targets/{target_id}',
-=======
-            method='GET',
-            content=b'',
-            request_path=f'/summary/{target_id}',
->>>>>>> c824fd9a
             base_vws_url=self._base_vws_url,
         )
 
