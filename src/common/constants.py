--- conflicted
+++ resolved
@@ -13,13 +13,6 @@
     https://library.vuforia.com/articles/Solution/How-To-Interperete-VWS-API-Result-Codes
     """
 
-<<<<<<< HEAD
-    AUTHENTICATION_FAILURE = ValueConstant('AuthenticationFailure')
-    FAIL = ValueConstant('Fail')
-    REQUEST_TIME_TOO_SKEWED = ValueConstant('RequestTimeTooSkewed')
-    SUCCESS = ValueConstant('Success')
-    UNKNOWN_TARGET = ValueConstant('UnknownTarget')
-=======
     SUCCESS = ValueConstant('Success')
     TARGET_CREATED = ValueConstant('Created')
     AUTHENTICATION_FAILURE = ValueConstant('AuthenticationFailure')
@@ -30,5 +23,4 @@
     IMAGE_TOO_LARGE = ValueConstant('ImageTooLarge')
     METADATA_TOO_LARGE = ValueConstant('MetadataTooLarge')
     DATE_RANGE_ERROR = ValueConstant('DateRangeError')
-    FAIL = ValueConstant('Fail')
->>>>>>> 50f48c2e
+    FAIL = ValueConstant('Fail')