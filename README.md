[![Build Status](https://travis-ci.org/adamtheturtle/vws-python.svg?branch=master)](https://travis-ci.org/adamtheturtle/vws-python)
[![codecov](https://codecov.io/gh/adamtheturtle/vws-python/branch/master/graph/badge.svg)](https://codecov.io/gh/adamtheturtle/vws-python)
[![Updates](https://pyup.io/repos/github/adamtheturtle/vws-python/shield.svg)](https://pyup.io/repos/github/adamtheturtle/vws-python/)

# vws-python

Python wrapper for Vuforia Web Services (VWS) API.

## Contributing

See [`CONTRIBUTING.md`](./CONTRIBUTING.md) for details on how to contribute to this repository.

## Installation

This package has not yet been uploaded to PyPI.

This requires Python 3.6+.
Get in touch with `adamdangoor@gmail.com` if you would like to see this with another language.

## Mocking Vuforia

Requests made to Vuforia can be mocked.
Using the mock redirects requests to Vuforia made with `requests` to an in-memory implementation.

```python
import requests
from mock_vws import MockVWS

with MockVWS():
    # This will use the Vuforia mock.
    requests.get('https://vws.vuforia.com/summary')
```

However, an exception will be raised if any requests to unmocked addresses are made.

### Allowing HTTP requests to unmocked addresses

This can be done by setting the parameter `real_http` to `True` in either the context manager's instantiation.

For example:

```python
import requests
from mock_vws import MockVWS

with MockVWS(real_http=True):
    # This will use the Vuforia mock.
    requests.get('https://vws.vuforia.com/summary')
    # No exception is raised when a request is made to an unmocked address.
    requests.get('http://example.com')
```

### Authentication

Connecting to the Vuforia Web Services requires an access key and a secret key.
The mock also requires these keys as it provides realistic authentication support.

By default, the mock uses random strings as the access and secret keys.

It is possible to access these keys when using the context manager as follows:

```python
from mock_vws import MockVWS

with MockVWS() as mock:
    access_key = mock.access_key
    secret_key = mock.secret_key
```

To set custom keys, set the `access_key` and `secret_key` parameters in either the context manager's instantiation.

The mock does not check whether the server access and secret keys are valid.
It only checks whether the keys used to set up the mock instance match those used to create requests.

### Setting the database name

This can be done with the `database_name` parameter.
By default this is a random string.

### Mocking error states

Sometimes Vuforia is in an error state, where requests don't work.
You may want your application to handle these states gracefully, and so it is possible to make the mock emulate these states.

To change the state, use the `state` parameter when calling the mock.

```python
import requests
from mock_vws import MockVWS, States

def my_function():
    with MockVWS(state=States.PROJECT_INACTIVE) as mock:
        ...
```

These states available in `States` are:

* `WORKING`.
  This is the default state of the mock.
* `PROJECT_INACTIVE`.
  This happens when the license key has been deleted.

The mock is tested against the real Vuforia Web Services.
This ensures that the implemented features of the mock behave, at least to some extent, like the real Vuforia Web Services.
However, the mocks of these error states are based on observations as they cannot be reliably reproduced.

## Differences between the mock and the real Vuforia Web Services

The mock attempts to be realistic, but it was built without access to the source code of the original API.
Please report any issues [here](https://github.com/adamtheturtle/vws-python/issues).
There is no attempt to make the image matching realistic.

### Speed and summary accuracy

The mock responds much more quickly than the real Vuforia Web Services.

Targets in the mock are set to 'processing' for half a second.
In the real Vuforia Web Services, this takes varying lengths of time.

The database summary in the real Vuforia Web Services takes some time to account for images.
Sometimes the real summary skips image states such as the processing state.
The mock is accurate immediately.

### Image quality and ratings

Targets are assigned a rating between 0 and 5 of how good they are for tracking purposes.
In the mock this is a random number between 0 and 5.

Image targets which are not suited to detection are given 'failed' statuses.
The criteria for these images is not defined by the Vuforia documentation.
The mock is more forgiving than the real Vuforia Web Services.
Therefore, an image given a 'success' status by the mock may not be given a 'success' status by the real Vuforia Web Services.

When updating an image for a target on the real Vuforia Web Services, the rating may stay the same.
<<<<<<< HEAD
The mock changes the rating for a target to a different random number when the image is changed.

### Authentication

The mock does not check whether the server access and secret keys are valid.
It only checks whether the keys used to set up the mock instance match those used to create requests.
=======
The mock changes the rating for a target to a different random number when the image is changed.
>>>>>>> d2ca6206
<|MERGE_RESOLUTION|>--- conflicted
+++ resolved
@@ -132,13 +132,4 @@
 Therefore, an image given a 'success' status by the mock may not be given a 'success' status by the real Vuforia Web Services.
 
 When updating an image for a target on the real Vuforia Web Services, the rating may stay the same.
-<<<<<<< HEAD
-The mock changes the rating for a target to a different random number when the image is changed.
-
-### Authentication
-
-The mock does not check whether the server access and secret keys are valid.
-It only checks whether the keys used to set up the mock instance match those used to create requests.
-=======
-The mock changes the rating for a target to a different random number when the image is changed.
->>>>>>> d2ca6206
+The mock changes the rating for a target to a different random number when the image is changed.