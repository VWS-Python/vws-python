[tool.pylint]

    [tool.pylint.'MASTER']

    # Pickle collected data for later comparisons.
    persistent = true

    # Use multiple processes to speed up Pylint.
    jobs = 0

    # List of plugins (as comma separated values of python modules names) to load,
    # usually to register additional checkers.
    load-plugins = [
        'pylint.extensions.docparams',
        'pylint.extensions.no_self_use',
    ]

    # Allow loading of arbitrary C extensions. Extensions are imported into the
    # active Python interpreter and may run arbitrary code.
    unsafe-load-any-extension = false

    [tool.pylint.'MESSAGES CONTROL']

    # Enable the message, report, category or checker with the given id(s). You can
    # either give multiple identifier separated by comma (,) or put this option
    # multiple time (only on the command line, not in the configuration file where
    # it should appear only once). See also the "--disable" option for examples.
    enable = [
        'spelling',
        'useless-suppression',
    ]

    # Disable the message, report, category or checker with the given id(s). You
    # can either give multiple identifiers separated by comma (,) or put this
    # option multiple times (only on the command line, not in the configuration
    # file where it should appear only once).You can also use "--disable=all" to
    # disable everything first and then reenable specific checks. For example, if
    # you want to run only the similarities checker, you can use "--disable=all
    # --enable=similarities". If you want to run only the classes checker, but have
    # no Warning level messages displayed, use"--disable=all --enable=classes
    # --disable=W"

    disable = [
        'too-few-public-methods',
        'too-many-locals',
        'too-many-arguments',
        'too-many-instance-attributes',
        'too-many-return-statements',
        'too-many-lines',
        'locally-disabled',
        # Let ruff handle long lines
        'line-too-long',
        # Let ruff handle unused imports
        'unused-import',
        # Let ruff deal with sorting
        'ungrouped-imports',
        # We don't need everything to be documented because of mypy
        'missing-type-doc',
        'missing-return-type-doc',
        # Too difficult to please
        'duplicate-code',
        # Let ruff handle imports
        'wrong-import-order',
        # mypy does not want untyped parameters.
        'useless-type-doc',
    ]

    [tool.pylint.'FORMAT']

    # Allow the body of an if to be on the same line as the test if there is no
    # else.
    single-line-if-stmt = false

    [tool.pylint.'SPELLING']

    # Spelling dictionary name. Available dictionaries: none. To make it working
    # install python-enchant package.
    spelling-dict = 'en_US'

    # A path to a file that contains private dictionary; one word per line.
    spelling-private-dict-file = 'spelling_private_dict.txt'

    # Tells whether to store unknown words to indicated private dictionary in
    # --spelling-private-dict-file option instead of raising a message.
    spelling-store-unknown-words = 'no'

[tool.coverage.run]

branch = true

[tool.coverage.report]
exclude_lines = ["pragma: no cover", "if TYPE_CHECKING:"]

[tool.pytest.ini_options]

xfail_strict = true
log_cli = true

[tool.check-manifest]

ignore = [
    "*.enc",
    "readthedocs.yaml",
    "CHANGELOG.rst",
    "CODE_OF_CONDUCT.rst",
    "CONTRIBUTING.rst",
    "LICENSE",
    "Makefile",
    "ci",
    "ci/**",
    "codecov.yaml",
    "doc8.ini",
    "docs",
    "docs/**",
    ".git_archival.txt",
    "spelling_private_dict.txt",
    "tests",
    "tests-pylintrc",
    "tests/**",
    "vuforia_secrets.env.example",
    "lint.mk",
]

[tool.doc8]

max_line_length = 2000
ignore_path = [
    "./.eggs",
    "./docs/build",
    "./docs/build/spelling/output.txt",
    "./node_modules",
    "./src/*.egg-info/",
    "./src/*/_setuptools_scm_version.txt",
]

[tool.mypy]

strict = true

[[tool.mypy.overrides]]

module = [
    "sybil",
    "sybil.parsers.rest",
]

ignore_missing_imports = true

[build-system]
build-backend = "setuptools.build_meta"
requires = [
    "pip",
    "setuptools",
    "setuptools_scm[toml]>=7.1",
    "wheel",
]

[tool.distutils.bdist_wheel]
universal = true

[tool.ruff]
select = ["ALL"]
line-length = 79

ignore = [
    # We do not annotate the type of 'self'.
    "ANN101",
    # We are happy to manage our own "complexity".
    "C901",
    # Allow our chosen docstring line-style - no one-line summary.
    "D200",
    "D203",
    "D205",
    "D212",
    "D213",
    # It is too much work to make every docstring imperative.
    "D401",
    # We ignore some docstyle errors which do not apply to Google style
    # docstrings.
    "D406",
    "D407",
    # We have an existing interface to support and so we do not want to change
    # exception names.
    "N818",
    # Ignore "too-many-*" errors as they seem to get in the way more than
    # helping.
    "PLR0913",
    # Allow 'assert' as we use it for tests.
    "S101",
    # Allow simple random numbers as we are not using them for cryptography.
    "S311",
]

# Do not automatically remove commented out code.
# We comment out code during development, and with VSCode auto-save, this code
# is sometimes annoyingly removed.
unfixable = ["ERA001"]

[tool.ruff.per-file-ignores]
"tests/test_*.py" = [
    # Do not require tests to have a one-line summary.
    "D205",
]

[project]
name = "vws-python"
description = "Interact with the Vuforia Web Services (VWS) API."
readme = { file = "README.rst", content-type = "text/x-rst"}
keywords = [
    "client",
    "vuforia",
    "vws",
]
license = { file = "LICENSE" }
authors = [ { name = "Adam Dangoor", email = "adamdangoor@gmail.com"} ]
requires-python = ">=3.10"
classifiers = [
    "Development Status :: 5 - Production/Stable",
    "Environment :: Web Environment",
<<<<<<< HEAD
    "Programming Language :: Python :: 3.12",
=======
>>>>>>> 2550f001
    "License :: OSI Approved :: MIT License",
    "Operating System :: POSIX",
    "Programming Language :: Python :: 3 :: Only",
    "Programming Language :: Python :: 3.10",
    "Programming Language :: Python :: 3.11",
    "Programming Language :: Python :: 3.12",
]
dynamic = [
    "version",
]
<<<<<<< HEAD
description = "Interact with the Vuforia Web Services (VWS) API."
dynamic = ["version"]
keywords = ["vuforia", "vws", "client"]
license = { file = "LICENSE" }
name = "vws-python"
readme = { file = "README.rst", content-type = "text/x-rst"}
requires-python = ">=3.12"
=======
>>>>>>> 2550f001
dependencies = [
    "requests",
    "urllib3",
    "VWS-Auth-Tools",
]
[project.optional-dependencies]
dev = [
    "check-manifest==0.49",
    "doc8==1.1.1",
    "dodgy==0.2.1",
    "freezegun==1.2.2",
    "furo==2023.9.10",
    "mypy==1.7.0",
    "pdm==2.10.3",
    "pip_check_reqs==2.5.3",
    "pydocstyle==6.3",
    "pyenchant==3.2.2",
    "Pygments==2.17.1",
    "pylint==3.0.2",
    "pyproject-fmt==1.5.1",
    "pyright==1.1.336",
    "pyroma==4.2",
    "pytest==7.4.3",
    "pytest-cov==4.1",
    "PyYAML==6.0.1",
    "ruff==0.1.6",
    "Sphinx==7.2.6",
    "sphinx-autodoc-typehints==1.25.2",
    "sphinx-prompt==1.8",
    "Sphinx-Substitution-Extensions==2022.2.16",
    "sphinxcontrib-spelling==8",
    "sybil==5.0.3",
    "types-requests==2.31.0.10",
    "vulture==2.10",
    "VWS-Python-Mock==2023.5.21",
    "VWS-Test-Fixtures==2023.3.5",
]
[project.urls]
Documentation = "https://vws-python.readthedocs.io/en/latest/"
Source = "https://github.com/VWS-Python/vws-python"

[tool.setuptools]
zip-safe = false

[tool.setuptools.packages.find]
where = ["src"]

[tool.setuptools.package-data]
vws = ["py.typed"]

[tool.setuptools_scm]

[tool.pyright]

typeCheckingMode = "strict"<|MERGE_RESOLUTION|>--- conflicted
+++ resolved
@@ -213,34 +213,18 @@
 ]
 license = { file = "LICENSE" }
 authors = [ { name = "Adam Dangoor", email = "adamdangoor@gmail.com"} ]
-requires-python = ">=3.10"
+requires-python = ">=3.12"
 classifiers = [
     "Development Status :: 5 - Production/Stable",
     "Environment :: Web Environment",
-<<<<<<< HEAD
-    "Programming Language :: Python :: 3.12",
-=======
->>>>>>> 2550f001
     "License :: OSI Approved :: MIT License",
     "Operating System :: POSIX",
     "Programming Language :: Python :: 3 :: Only",
-    "Programming Language :: Python :: 3.10",
-    "Programming Language :: Python :: 3.11",
     "Programming Language :: Python :: 3.12",
 ]
 dynamic = [
     "version",
 ]
-<<<<<<< HEAD
-description = "Interact with the Vuforia Web Services (VWS) API."
-dynamic = ["version"]
-keywords = ["vuforia", "vws", "client"]
-license = { file = "LICENSE" }
-name = "vws-python"
-readme = { file = "README.rst", content-type = "text/x-rst"}
-requires-python = ">=3.12"
-=======
->>>>>>> 2550f001
 dependencies = [
     "requests",
     "urllib3",
